--- conflicted
+++ resolved
@@ -179,18 +179,13 @@
 
         FileInputStream xmlReportStream = new FileInputStream(xmlReport);
         try {
-
-<<<<<<< HEAD
-        parseSuite(xmlReport, keepLongStdio, r, root, runId, nodeId, enclosingBlocks);
-=======
             Document result = saxReader.read(xmlReportStream);
             Element root = result.getRootElement();
 
-            parseSuite(xmlReport,keepLongStdio,r,root);
+            parseSuite(xmlReport, keepLongStdio, r, root, runId, nodeId, enclosingBlocks);
         } finally {
             xmlReportStream.close();
         }
->>>>>>> d083744e
 
         return r;
     }
@@ -306,16 +301,11 @@
         casesByName().put(cr.getName(), cr);
 
         //if suite time was not specified use sum of the cases' times
-<<<<<<< HEAD
-        if (this.time == null) {
-=======
         if( !hasTimeAttr() ){
->>>>>>> d083744e
             duration += cr.getDuration();
         }
     }
 
-<<<<<<< HEAD
     @Nonnull
     private String getEnclosingNodeDisplayName(@Nonnull WorkflowRun run, @Nonnull String nodeId) {
         FlowExecution execution = run.getExecution();
@@ -332,13 +322,13 @@
             // TODO: Something in that odd case where we can get an NPE
         }
         return "";
-=======
+    }
+
     /**
      * Returns true if the time attribute is present in this Suite.
      */
     private boolean hasTimeAttr() {
         return time != null;
->>>>>>> d083744e
     }
 
     @Exported(visibility=9)
