/*
 * The MIT License
 *
 * Copyright (c) 2004-2009, Sun Microsystems, Inc., Kohsuke Kawaguchi, Martin Eigenbrodt,
 * Tom Huybrechts, Yahoo!, Inc., Richard Hierlmeier
 *
 * Permission is hereby granted, free of charge, to any person obtaining a copy
 * of this software and associated documentation files (the "Software"), to deal
 * in the Software without restriction, including without limitation the rights
 * to use, copy, modify, merge, publish, distribute, sublicense, and/or sell
 * copies of the Software, and to permit persons to whom the Software is
 * furnished to do so, subject to the following conditions:
 *
 * The above copyright notice and this permission notice shall be included in
 * all copies or substantial portions of the Software.
 *
 * THE SOFTWARE IS PROVIDED "AS IS", WITHOUT WARRANTY OF ANY KIND, EXPRESS OR
 * IMPLIED, INCLUDING BUT NOT LIMITED TO THE WARRANTIES OF MERCHANTABILITY,
 * FITNESS FOR A PARTICULAR PURPOSE AND NONINFRINGEMENT. IN NO EVENT SHALL THE
 * AUTHORS OR COPYRIGHT HOLDERS BE LIABLE FOR ANY CLAIM, DAMAGES OR OTHER
 * LIABILITY, WHETHER IN AN ACTION OF CONTRACT, TORT OR OTHERWISE, ARISING FROM,
 * OUT OF OR IN CONNECTION WITH THE SOFTWARE OR THE USE OR OTHER DEALINGS IN
 * THE SOFTWARE.
 */
package hudson.tasks.junit;

import hudson.AbortException;
import hudson.Extension;
import hudson.FilePath;
import hudson.Launcher;
import hudson.model.AbstractBuild;
import hudson.model.AbstractProject;
import hudson.model.BuildListener;
import hudson.model.Descriptor;
import hudson.model.Result;
import hudson.model.Run;
import hudson.model.Saveable;
import hudson.model.TaskListener;
import hudson.tasks.BuildStepDescriptor;
import hudson.tasks.BuildStepMonitor;
import hudson.tasks.Publisher;
import hudson.tasks.Recorder;
import hudson.tasks.junit.TestResultAction.Data;
import hudson.util.DescribableList;
import hudson.util.FormValidation;
import org.apache.tools.ant.DirectoryScanner;
import org.apache.tools.ant.types.FileSet;
import org.kohsuke.stapler.AncestorInPath;
import org.kohsuke.stapler.DataBoundConstructor;
import org.kohsuke.stapler.QueryParameter;

import java.io.IOException;
import java.util.Collections;
import java.util.List;
import javax.annotation.CheckForNull;
import javax.annotation.Nonnull;
import jenkins.tasks.SimpleBuildStep;
import org.kohsuke.stapler.DataBoundSetter;

/**
 * Generates HTML report from JUnit test result XML files.
 *
 * @author Kohsuke Kawaguchi
 */
public class JUnitResultArchiver extends Recorder implements SimpleBuildStep, JUnitTask {

    /**
     * {@link FileSet} "includes" string, like "foo/bar/*.xml"
     */
    private final String testResults;

    /**
     * If true, retain a suite's complete stdout/stderr even if this is huge and the suite passed.
     * @since 1.358
     */
    private boolean keepLongStdio;

    /**
     * {@link TestDataPublisher}s configured for this archiver, to process the recorded data.
     * For compatibility reasons, can be null.
     * @since 1.320
     */
    private DescribableList<TestDataPublisher, Descriptor<TestDataPublisher>> testDataPublishers;

    private Double healthScaleFactor;

    /**
     * If true, don't throw exception on missing test results or no files found.
     */
    private boolean allowEmptyResults;

    @DataBoundConstructor
    public JUnitResultArchiver(String testResults) {
        this.testResults = testResults;
    }

    @Deprecated
    public JUnitResultArchiver(String testResults,
            DescribableList<TestDataPublisher, Descriptor<TestDataPublisher>> testDataPublishers) {
        this(testResults, false, testDataPublishers);
    }

    @Deprecated
    public JUnitResultArchiver(
            String testResults,
            boolean keepLongStdio,
            DescribableList<TestDataPublisher, Descriptor<TestDataPublisher>> testDataPublishers) {
        this(testResults, keepLongStdio, testDataPublishers, 1.0);
    }

    @Deprecated
    public JUnitResultArchiver(
            String testResults,
            boolean keepLongStdio,
            DescribableList<TestDataPublisher, Descriptor<TestDataPublisher>> testDataPublishers,
            double healthScaleFactor) {
        this.testResults = testResults;
        setKeepLongStdio(keepLongStdio);
        setTestDataPublishers(testDataPublishers == null ? Collections.<TestDataPublisher>emptyList() : testDataPublishers);
        setHealthScaleFactor(healthScaleFactor);
        setAllowEmptyResults(false);
    }

    private TestResult parse(String expandedTestResults, Run<?,?> run, @Nonnull FilePath workspace, Launcher launcher, TaskListener listener)
            throws IOException, InterruptedException
    {
        return parse(this, null, null, expandedTestResults, run, workspace, launcher, listener);

    }

    private static TestResult parse(@Nonnull JUnitTask task, @CheckForNull String nodeId, List<String> enclosingBlocks,
                                    String expandedTestResults, Run<?,?> run, @Nonnull FilePath workspace,
                                    Launcher launcher, TaskListener listener)
            throws IOException, InterruptedException {
        return new JUnitParser(task.isKeepLongStdio(), task.isAllowEmptyResults())
                .parseResult(expandedTestResults, run, nodeId, enclosingBlocks, workspace, launcher, listener);
    }

    @Deprecated
    protected TestResult parse(String expandedTestResults, AbstractBuild build, Launcher launcher, BuildListener listener)
            throws IOException, InterruptedException
    {
        final FilePath workspace = build.getWorkspace();
        if (workspace == null) {
            throw new IllegalArgumentException("The provided build has no workspace");
        }
        return parse(expandedTestResults, build, workspace, launcher, listener);
    }

    @Override
    public void perform(Run build, FilePath workspace, Launcher launcher,
            TaskListener listener) throws InterruptedException, IOException {
        TestResultAction action = parseAndAttach(this, null, null, build, workspace, launcher, listener);

        if (action != null && action.getResult().getFailCount() > 0)
            build.setResult(Result.UNSTABLE);
    }

    public static TestResultAction parseAndAttach(@Nonnull JUnitTask task, @CheckForNull String nodeId,
                                                  List<String> enclosingBlocks, Run build, FilePath workspace,
                                                  Launcher launcher, TaskListener listener)
            throws InterruptedException, IOException {
        listener.getLogger().println(Messages.JUnitResultArchiver_Recording());

        final String testResults = build.getEnvironment(listener).expand(task.getTestResults());

        TestResult result = parse(task, nodeId, enclosingBlocks, testResults, build, workspace, launcher, listener);

        synchronized (build) {
            // TODO can the build argument be omitted now, or is it used prior to the call to addAction?
            TestResultAction action = build.getAction(TestResultAction.class);
            boolean appending;
            if (action == null) {
                appending = false;
                action = new TestResultAction(build, result, listener);
            } else {
                appending = true;
                result.freeze(action);
                action.mergeResult(result, listener);
            }
            action.setHealthScaleFactor(task.getHealthScaleFactor()); // overwrites previous value if appending
            if (result.isEmpty()) {
                if (build.getResult() == Result.FAILURE) {
                    // most likely a build failed before it gets to the test phase.
                    // don't report confusing error message.
                    return null;
                }
                if (task.isAllowEmptyResults()) {
                    // User allow empty results
                    listener.getLogger().println(Messages.JUnitResultArchiver_ResultIsEmpty());
                    return null;
                }
                // most likely a configuration error in the job - e.g. false pattern to match the JUnit result files
                throw new AbortException(Messages.JUnitResultArchiver_ResultIsEmpty());
            }

            // TODO: Move into JUnitParser [BUG 3123310]
<<<<<<< HEAD
            List<Data> data = action.getData();
            if (task.getTestDataPublishers() != null) {
                for (TestDataPublisher tdp : task.getTestDataPublishers()) {
=======
            if (testDataPublishers != null) {
                for (TestDataPublisher tdp : testDataPublishers) {
>>>>>>> d083744e
                    Data d = tdp.contributeTestData(build, workspace, launcher, listener, result);
                    if (d != null) {
                        action.addData(d);
                    }
                }
            }

            if (appending) {
                build.save();
            } else {
                build.addAction(action);
            }

            return action;
        }
    }

    /**
     * Not actually used, but left for backward compatibility
     * @param ds Directory scanner.
     * @param buildTime Build Time.
     *
     * @return a {@link TestResult}.
     * @throws IOException if an error occurs.
     * @deprecated since 2009-08-10.
     */
    protected TestResult parseResult(DirectoryScanner ds, long buildTime)
            throws IOException {
        return new TestResult(buildTime, ds);
    }

    public BuildStepMonitor getRequiredMonitorService() {
        return BuildStepMonitor.NONE;
    }

    public String getTestResults() {
        return testResults;
    }

    public double getHealthScaleFactor() {
        return healthScaleFactor == null ? 1.0 : healthScaleFactor;
    }

    /**
     * @param healthScaleFactor Health scale factor.
     *
     * @since 1.2-beta-1
     */
    @DataBoundSetter public final void setHealthScaleFactor(double healthScaleFactor) {
        this.healthScaleFactor = Math.max(0.0, healthScaleFactor);
    }

    public @Nonnull List<TestDataPublisher> getTestDataPublishers() {
        return testDataPublishers == null ? Collections.<TestDataPublisher>emptyList() : testDataPublishers;
    }

    /**
     * @param testDataPublishers Test data publishers.
     *
     * @since 1.2
     */
    @DataBoundSetter public final void setTestDataPublishers(@Nonnull List<TestDataPublisher> testDataPublishers) {
        this.testDataPublishers = new DescribableList<TestDataPublisher,Descriptor<TestDataPublisher>>(Saveable.NOOP);
        this.testDataPublishers.addAll(testDataPublishers);
    }

    /**
     * @return the keepLongStdio.
     */
    public boolean isKeepLongStdio() {
        return keepLongStdio;
    }

    /**
     * @param keepLongStdio Whether to keep long stdio.
     *
     * @since 1.2-beta-1
     */
    @DataBoundSetter public final void setKeepLongStdio(boolean keepLongStdio) {
        this.keepLongStdio = keepLongStdio;
    }

    /**
     *
     * @return the allowEmptyResults
     */
    public boolean isAllowEmptyResults() {
        return allowEmptyResults;
    }

    @DataBoundSetter public final void setAllowEmptyResults(boolean allowEmptyResults) {
        this.allowEmptyResults = allowEmptyResults;
    }


    private static final long serialVersionUID = 1L;

    @Extension
    public static class DescriptorImpl extends BuildStepDescriptor<Publisher> {
        public String getDisplayName() {
            return Messages.JUnitResultArchiver_DisplayName();
        }

        /**
         * Performs on-the-fly validation on the file mask wildcard.
         * @param project Project.
         * @param value File mask to validate.
         *
         * @return the validation result.
         * @throws IOException if an error occurs.
         */
        public FormValidation doCheckTestResults(
                @AncestorInPath AbstractProject project,
                @QueryParameter String value) throws IOException {
            if (project == null) {
                return FormValidation.ok();
            }
            return FilePath.validateFileMask(project.getSomeWorkspace(), value);
        }

        public boolean isApplicable(Class<? extends AbstractProject> jobType) {
            return true;
        }

        public FormValidation doCheckHealthScaleFactor(@QueryParameter double value) {
            if (value < 1e-7) return FormValidation.warning("Test health reporting disabled");
            return FormValidation.ok(Messages.JUnitResultArchiver_HealthScaleFactorAnalysis(
                    1,
                    (int) (100.0 - Math.max(0.0, Math.min(100.0, 1 * value))),
                    5,
                    (int) (100.0 - Math.max(0.0, Math.min(100.0, 5 * value)))
            ));
        }
    }
}<|MERGE_RESOLUTION|>--- conflicted
+++ resolved
@@ -195,14 +195,8 @@
             }
 
             // TODO: Move into JUnitParser [BUG 3123310]
-<<<<<<< HEAD
-            List<Data> data = action.getData();
             if (task.getTestDataPublishers() != null) {
                 for (TestDataPublisher tdp : task.getTestDataPublishers()) {
-=======
-            if (testDataPublishers != null) {
-                for (TestDataPublisher tdp : testDataPublishers) {
->>>>>>> d083744e
                     Data d = tdp.contributeTestData(build, workspace, launcher, listener, result);
                     if (d != null) {
                         action.addData(d);
