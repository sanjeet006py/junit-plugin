/*
 * The MIT License
 *
 * Copyright (c) 2004-2009, Sun Microsystems, Inc., Kohsuke Kawaguchi, Daniel Dyer, Red Hat, Inc., Stephen Connolly, id:cactusman, Yahoo!, Inc.
 *
 * Permission is hereby granted, free of charge, to any person obtaining a copy
 * of this software and associated documentation files (the "Software"), to deal
 * in the Software without restriction, including without limitation the rights
 * to use, copy, modify, merge, publish, distribute, sublicense, and/or sell
 * copies of the Software, and to permit persons to whom the Software is
 * furnished to do so, subject to the following conditions:
 *
 * The above copyright notice and this permission notice shall be included in
 * all copies or substantial portions of the Software.
 *
 * THE SOFTWARE IS PROVIDED "AS IS", WITHOUT WARRANTY OF ANY KIND, EXPRESS OR
 * IMPLIED, INCLUDING BUT NOT LIMITED TO THE WARRANTIES OF MERCHANTABILITY,
 * FITNESS FOR A PARTICULAR PURPOSE AND NONINFRINGEMENT. IN NO EVENT SHALL THE
 * AUTHORS OR COPYRIGHT HOLDERS BE LIABLE FOR ANY CLAIM, DAMAGES OR OTHER
 * LIABILITY, WHETHER IN AN ACTION OF CONTRACT, TORT OR OTHERWISE, ARISING FROM,
 * OUT OF OR IN CONNECTION WITH THE SOFTWARE OR THE USE OR OTHER DEALINGS IN
 * THE SOFTWARE.
 */
package hudson.tasks.test;

import hudson.Extension;
import hudson.Functions;
import hudson.model.AbstractBuild;
import hudson.model.Action;
import hudson.model.Api;
import hudson.model.Build;
import hudson.model.HealthReport;
import hudson.model.HealthReportingAction;
import hudson.model.Project;
import hudson.model.ResultTrend;
import hudson.model.Run;
import hudson.tasks.junit.CaseResult;
import hudson.tasks.junit.SuiteResult;
import hudson.util.Area;
import hudson.util.ChartUtil;
import hudson.util.ColorPalette;
import hudson.util.DataSetBuilder;
import hudson.util.ShiftedCategoryAxis;
import hudson.util.StackedAreaRenderer2;
import jenkins.model.RunAction2;
import jenkins.model.lazy.LazyBuildMixIn;
import org.jfree.chart.ChartFactory;
import org.jfree.chart.JFreeChart;
import org.jfree.chart.axis.CategoryAxis;
import org.jfree.chart.axis.CategoryLabelPositions;
import org.jfree.chart.axis.NumberAxis;
import org.jfree.chart.labels.XYToolTipGenerator;
import org.jfree.chart.plot.CategoryPlot;
import org.jfree.chart.plot.Marker;
import org.jfree.chart.plot.PlotOrientation;
import org.jfree.chart.plot.XYPlot;
import org.jfree.chart.renderer.category.StackedAreaRenderer;
import org.jfree.chart.renderer.xy.XYLineAndShapeRenderer;
import org.jfree.chart.urls.XYURLGenerator;
import org.jfree.data.category.CategoryDataset;
import org.jfree.data.xy.XYDataset;
import org.jfree.data.xy.XYSeries;
import org.jfree.data.xy.XYSeriesCollection;
import org.jfree.ui.RectangleInsets;
import org.jvnet.localizer.Localizable;
import org.kohsuke.stapler.StaplerRequest;
import org.kohsuke.stapler.StaplerResponse;
import org.kohsuke.stapler.export.Exported;
import org.kohsuke.stapler.export.ExportedBean;

import javax.annotation.Nonnull;
import java.awt.BasicStroke;
import java.awt.Color;
import java.awt.Font;
import java.io.IOException;
import java.util.ArrayDeque;
import java.util.ArrayList;
import java.util.Arrays;
import java.util.Collection;
import java.util.Collections;
import java.util.Comparator;
import java.util.Deque;
import java.util.HashMap;
import java.util.HashSet;
import java.util.List;
import java.util.Map;
import java.util.Set;
import java.util.concurrent.ConcurrentHashMap;
import java.util.logging.Level;
import java.util.logging.Logger;

/**
 * Common base class for recording test result.
 *
 * <p>
 * {@link Project} and {@link Build} recognizes {@link Action}s that derive from this,
 * and displays it nicely (regardless of the underlying implementation.)
 *
 * @author Kohsuke Kawaguchi
 */

@ExportedBean
public abstract class AbstractTestResultAction<T extends AbstractTestResultAction> implements HealthReportingAction, RunAction2 {

    private static final Logger LOGGER = Logger.getLogger(AbstractTestResultAction.class.getName());
    /**
     * @since 1.2-beta-1
     */
    public transient Run<?, ?> run;
    @Deprecated
    public transient AbstractBuild<?, ?> owner;

    private Map<String, String> descriptions = new ConcurrentHashMap<>();

    /**
     * Tool tips for "Overall Build Analysis" trend type.
     */
    private Map<ChartUtil.NumberOnlyBuildLabel, String> failToolTip, totalToolTip, skipToolTip;

    /**
     * Tool tips for "Lengthy Tests" trend type.
     */
    private Map<ChartUtil.NumberOnlyBuildLabel, String> lengthyToolTip;

    /**
     * Array for storing package hierarchy derived from each testcase, used for selecting a particular
     * project.
     */
    private String[] projectList;

    private List<String> mostFailedTestCases;

    private Map<Integer, ArrayList<Integer>> flapperInfo;
    private Map<Integer, Integer> flapperCountToolTip;

    /**
     * @since 1.545
     */
    protected AbstractTestResultAction() {
    }

    /**
     * @since 1.2-beta-1
     * @deprecated Use the default constructor and just call {@link Run#addAction} to associate the build with the action.
     */
    @Deprecated
    protected AbstractTestResultAction(Run owner) {
        onAttached(owner);
    }

    @Deprecated
    protected AbstractTestResultAction(AbstractBuild owner) {
        this((Run) owner);
    }

    @Override
    public void onAttached(Run<?, ?> r) {
        this.run = r;
        this.owner = r instanceof AbstractBuild ? (AbstractBuild<?, ?>) r : null;
    }

    @Override
    public void onLoad(Run<?, ?> r) {
        this.run = r;
        this.owner = r instanceof AbstractBuild ? (AbstractBuild<?, ?>) r : null;
    }

    /**
     * Gets the number of failed tests.
     */
    @Exported(visibility = 2)
    public abstract int getFailCount();

    /**
     * Gets the number of skipped tests.
     */
    @Exported(visibility = 2)
    public int getSkipCount() {
        // Not all sub-classes will understand the concept of skipped tests.
        // This default implementation is for them, so that they don't have
        // to implement it (this avoids breaking existing plug-ins - i.e. those
        // written before this method was added in 1.178).
        // Sub-classes that do support skipped tests should over-ride this method.
        return 0;
    }

    /**
     * Gets the total number of tests.
     */
    @Exported(visibility = 2)
    public abstract int getTotalCount();

    /**
     * Gets the diff string of failures.
     */
    public final String getFailureDiffString() {
        T prev = getPreviousResult();
        if (prev == null)
            return "";  // no record

        return " / " + Functions.getDiffString(this.getFailCount() - prev.getFailCount());
    }

    public String getDisplayName() {
        return Messages.AbstractTestResultAction_getDisplayName();
    }

    @Exported(visibility = 2)
    public String getUrlName() {
        return "testReport";
    }

    public String getIconFileName() {
        return "clipboard.png";
    }

    public HealthReport getBuildHealth() {
        final double scaleFactor = getHealthScaleFactor();
        if (scaleFactor < 1e-7) {
            return null;
        }
        final int totalCount = getTotalCount();
        final int failCount = getFailCount();
        int score = (totalCount == 0)
                ? 100
                : (int) (100.0 * Math.max(0.0, Math.min(1.0, 1.0 - (scaleFactor * failCount) / totalCount)));
        Localizable description;
        Localizable displayName = Messages._AbstractTestResultAction_getDisplayName();
        if (totalCount == 0) {
            description = Messages._AbstractTestResultAction_zeroTestDescription(displayName);
        }
        else {
            description = Messages._AbstractTestResultAction_TestsDescription(displayName, failCount, totalCount);
        }
        return new HealthReport(score, description);
    }

    /**
     * Returns how much to scale the test related health by.
     *
     * @return a factor of {@code 1.0} to have the test health be the percentage of tests passing so 20% of tests
     * failing will report as 80% health. A factor of {@code 2.0} will mean that 20% of tests failing will report as 60%
     * health. A factor of {@code 2.5} will mean that 20% of test failing will report as 50% health. A factor of
     * {@code 4.0} will mean that 20% of tests failing will report as 20% health. A factor of {@code 5.0} will mean
     * that 20% (or more) of tests failing will report as 0% health. A factor of {@code 0.0} will disable test health
     * reporting.
     */
    public double getHealthScaleFactor() {
        return 1.0;
    }

    /**
     * Exposes this object to the remote API.
     */
    public Api getApi() {
        return new Api(this);
    }

    /**
     * Returns the object that represents the actual test result.
     * This method is used by the remote API so that the XML/JSON
     * that we are sending won't contain unnecessary indirection
     * (that is, {@link AbstractTestResultAction} in between.
     *
     * <p>
     * If such a concept doesn't make sense for a particular subtype,
     * return <code>this</code>.
     */
    public abstract Object getResult();

    /**
     * Gets the test result of the previous build, if it's recorded, or null.
     */
    public T getPreviousResult() {
        return (T) getPreviousResult(getClass(), true);
    }

    private <U extends AbstractTestResultAction> U getPreviousResult(Class<U> type, boolean eager) {
        Run<?, ?> b = run;
        Set<Integer> loadedBuilds;
        if (!eager && run.getParent() instanceof LazyBuildMixIn.LazyLoadingJob) {
            loadedBuilds = ((LazyBuildMixIn.LazyLoadingJob<?, ?>) run.getParent()).getLazyBuildMixIn()._getRuns().getLoadedBuilds().keySet();
        }
        else {
            loadedBuilds = null;
        }
        while (true) {
            b = loadedBuilds == null || loadedBuilds.contains(b.number - /* assuming there are no gaps */1) ? b.getPreviousBuild() : null;
            if (b == null)
                return null;
            U r = b.getAction(type);
            if (r != null) {
                if (r == this) {
                    throw new IllegalStateException(this + " was attached to both " + b + " and " + run);
                }
                if (r.run.number != b.number) {
                    throw new IllegalStateException(r + " was attached to both " + b + " and " + r.run);
                }
                return r;
            }
        }
    }

    public TestResult findPreviousCorresponding(TestResult test) {
        T previousResult = getPreviousResult();
        if (previousResult != null) {
            TestResult testResult = (TestResult) getResult();
            return testResult.findCorrespondingResult(test.getId());
        }

        return null;
    }

    public TestResult findCorrespondingResult(String id) {
        final Object testResult = getResult();
        if (!(testResult instanceof TestResult)) {
            return null;
        }
        return ((TestResult) testResult).findCorrespondingResult(id);
    }

    /**
     * A shortcut for summary.jelly
     *
     * @return List of failed tests from associated test result.
     */
    public List<? extends TestResult> getFailedTests() {
        return Collections.emptyList();
    }

    /**
     * A shortcut for scripting
     *
     * @return List of passed tests from associated test result.
     * @since 1.10
     */
    @Nonnull
    public List<? extends TestResult> getPassedTests() {
        return Collections.emptyList();
    }

    /**
     * A shortcut for scripting
     *
     * @return List of skipped tests from associated test result.
     * @since 1.10
     */
    @Nonnull
    public List<? extends TestResult> getSkippedTests() {
        return Collections.emptyList();
    }

    /**
     * Start for Test Result Trends.
     * From here onwards start the code area responsible for generating various test result trends.
     */

    public hudson.tasks.junit.TestResult loadXml() {
        return null;
    }

    /**
     * A method for getting the list of packages for all levels of hierarchy.
     *
     * @return Array of packages of all hierarchies.
     */
<<<<<<< HEAD
    public final String[] getProjectList() {
=======
    public String[] getProjectList() {
>>>>>>> 709b1485

        /*
         * If project list is already ready no need to construct again.
         */
        if (null != projectList)
            return projectList;
        hudson.tasks.junit.TestResult r = loadXml();
        Collection<SuiteResult> suiteList = r.getSuites();

        /*
         * A set for the package names.
         */
        Map<Integer, HashSet<String>> projectSet = new HashMap<>();
        int projectCount = 0;
        final int projectCountLimit = 50;
        int levelCap = Integer.MAX_VALUE;
        for (SuiteResult suiteResult : suiteList) {
            String suiteName = suiteResult.getName();
            String projectName = "";

            String[] packageTree = suiteName.split("[.]");

            /*
             * Iterating till the length-1 of packageTree array to exclude class name.
             */
            for (int level = 0; level < packageTree.length - 1 && level <= levelCap; level++) {
                if (!projectName.isEmpty())
                    projectName += '.';
                projectName += packageTree[level];
                if (!projectSet.containsKey(level)) {
                    projectSet.put(level, new HashSet<String>());
                }
                if (!projectSet.get(level).contains(projectName)) {
                    projectSet.get(level).add(projectName);
                    projectCount++;
                }
                if (projectCount > projectCountLimit) {
                    int levelToDel = projectSet.size() - 1;
                    int deletionSize = projectSet.get(levelToDel).size();
                    projectSet.remove(levelToDel);
                    projectCount -= deletionSize;
                    levelCap = projectSet.size() - 1;
                }
            }
        }

        /*
         * Converting the set of package names to the corresponding array
         * and finally sorting it in ascending order.
         */
        projectList = new String[projectCount];
        int index = 0;
        for (int level : projectSet.keySet()) {
            Set<String> projectSetPerLevel = projectSet.get(level);
            for (String projectName : projectSetPerLevel) {
                projectList[index] = projectName;
                index++;
            }
        }
        Arrays.sort(projectList);
        return projectList;
    }

    /**
     * Generates a PNG image for the test result trend.
     */
    public void doGraph(StaplerRequest req, StaplerResponse rsp) throws IOException {
        if (ChartUtil.awtProblemCause != null) {
            // not available. send out error message
            rsp.sendRedirect2(req.getContextPath() + "/images/headless.png");
            return;
        }

        if (req.checkIfModified(run.getTimestamp(), rsp))
            return;

        /*
         * Utility method for creating various test result trends.
         */
        doGraphUtil(req, rsp);
    }

    /**
     * A utility method for constructing trends based upon the query parameters passed in the
     * request message.
     *
     * @param req HTTP request message for the image of trend.
     * @param rsp HTTP response message for the requested image.
     * @throws IOException in case an exception occurs in
     *                     {@link ChartUtil#generateGraph(StaplerRequest, StaplerResponse, JFreeChart, Area)}
     */
    public void doGraphUtil(StaplerRequest req, StaplerResponse rsp) throws IOException {
        String projectLevel = getParameter(req, AbstractTestResultAction.PROJECTLEVEL);
        String trendType = getParameter(req, AbstractTestResultAction.TRENDTYPE);

        /*
         * A binary search for verifying whether the given project level is valid or not. If found in the
         * array or is equal to "AllProjects" the valid else not.
         */
        int index = Arrays.binarySearch(projectList, projectLevel);
        if ((index >= 0 || projectLevel.equals(AbstractTestResultAction.ALLPROJECTS)) && trendType.equals(AbstractTestResultAction.BUILD_ANALYSIS)) {

            /*
             * This method generates the trend depicting no. of failed, passed and skipped testcases for
             * the specified project or for all projects.
             */
            //ChartUtil.generateGraph(req, rsp, createChart(req, buildDataSet(req)), calcDefaultSize());
            ChartUtil.generateGraph(req, rsp, createChart(req, buildDataSetPerProject(req)), calcDefaultSize());
        }
        else if ((index >= 0 || projectLevel.equals(AbstractTestResultAction.ALLPROJECTS)) && trendType.equals(AbstractTestResultAction.LENGTHY_TESTS)) {

            /*
             * This method generates the trends depicting no. of passed testcases which took longer duration
             * to run in the given build.
             */
            ChartUtil.generateGraph(req, rsp, createChart(req, buildLengthyTestDataset(req)), calcDefaultSize());
        }
        else if ((index >= 0 || projectLevel.equals(AbstractTestResultAction.ALLPROJECTS)) && trendType.equals(AbstractTestResultAction.FLAKY_TESTS)) {

            /*
             * This method generates the trends depicting no. of passed and failed testcases which were
             * inconsistently failing or passing i.e. flappy behaviour.
             */
            ChartUtil.generateGraph(req, rsp, createXYChart(req, buildFlapperDataset(req)), calcDefaultSize());
        }
        else {

            /*
             * This method is invoked when a user deliberately fires a wrong url with invalid query
             * parameters and it depicts trend showing no. of passed, failed and skipped testcases for all
             * projects.
             */
            ChartUtil.generateGraph(req, rsp, createChart(req, buildDataSet(req)), calcDefaultSize());
        }
    }

    /**
     * Generates a clickable map HTML for {@link #doGraph(StaplerRequest, StaplerResponse)}.
     */
    public void doGraphMap(StaplerRequest req, StaplerResponse rsp) throws IOException {
        if (req.checkIfModified(run.getTimestamp(), rsp))
            return;

        /*
         * The Utility method to generate a mapping from chart coordinates to url to redirect to on
         * clicking the trend.
         */
        doGraphMapUtil(req, rsp);
    }

    /**
     * A utility method for constructing a mapping from chart coordinates to the url to redirect to on
     * clicking the trend.
     *
     * @param req HTTP request message for the image of trend.
     * @param rsp HTTP response message for the requested image.
     * @throws IOException In case an exception occurs in
     *                     {@link ChartUtil#generateClickableMap(StaplerRequest, StaplerResponse, JFreeChart, Area)}
     */
    public void doGraphMapUtil(StaplerRequest req, StaplerResponse rsp) throws IOException {
        String projectLevel = getParameter(req, AbstractTestResultAction.PROJECTLEVEL);
        String trendType = getParameter(req, AbstractTestResultAction.TRENDTYPE);
        int index = Arrays.binarySearch(projectList, projectLevel);
        if ((index >= 0 || projectLevel.equals(AbstractTestResultAction.ALLPROJECTS)) && trendType.equals(AbstractTestResultAction.BUILD_ANALYSIS)) {

            /*
             * This method generates a mapping from chart coordinates to url, to redirect to on clicking the
             * trend generated by same conditions in {@link #doGraphUtil(StaplerRequest, StaplerResponse)}
             */
            //ChartUtil.generateClickableMap(req, rsp, createChart(req, buildDataSet(req)), calcDefaultSize());
            ChartUtil.generateClickableMap(req, rsp, createChart(req, buildDataSetPerProject(req)), calcDefaultSize());
        }
        else if ((index >= 0 || projectLevel.equals(AbstractTestResultAction.ALLPROJECTS)) && trendType.equals(AbstractTestResultAction.LENGTHY_TESTS)) {

            /*
             * This method generates a mapping from chart coordinates to url, to redirect to on clicking the
             * trend generated by same conditions in {@link #doGraphUtil(StaplerRequest, StaplerResponse)}
             */
            ChartUtil.generateClickableMap(req, rsp, createChart(req, buildLengthyTestDataset(req)), calcDefaultSize());
        }
        else if ((index >= 0 || projectLevel.equals(AbstractTestResultAction.ALLPROJECTS)) && trendType.equals(AbstractTestResultAction.FLAKY_TESTS)) {

            /*
             * This method generates a mapping from chart coordinates to url, to redirect to on clicking the
             * trend generated by same conditions in {@link #doGraphUtil(StaplerRequest, StaplerResponse)}
             */
            ChartUtil.generateClickableMap(req, rsp, createXYChart(req, buildFlapperDataset(req)), calcDefaultSize());
        }
        else {

            /*
             * This method is invoked when a user deliberately fires a wrong url with invalid query
             * parameters and it generates a mapping for the same scenario as in
             * {@link #doGraphUtil(StaplerRequest, StaplerResponse)}.
             */
            ChartUtil.generateClickableMap(req, rsp, createChart(req, buildDataSet(req)), calcDefaultSize());
        }
    }

    /**
     * A method to extract value of query parameters from url.
     *
     * @param req       The HTTP request message.
     * @param paramName The name of the query parameter to be extracted.
     * @return The extracted value of the of the query parameter.
     * <p>
     * If the user deliberately fires url with less query parameters then those missing query parameters
     * are assigned default values.
     */
    private String getParameter(StaplerRequest req, String paramName) {
        String paramValue = req.getParameter(paramName);
        if (paramValue == null) {

            /*
             * The default values for each of the mandatory query parameter.
             */
            if (paramName.equals(AbstractTestResultAction.FAILUREONLY))
                return AbstractTestResultAction.ISFAILUREONLY;
            else if (paramName.equals(AbstractTestResultAction.PROJECTLEVEL))
                return AbstractTestResultAction.ALLPROJECTS;
            else if (paramName.equals(AbstractTestResultAction.TRENDTYPE))
                return AbstractTestResultAction.BUILD_ANALYSIS;
            else if (paramName.equals(AbstractTestResultAction.METRICNAME))
                return AbstractTestResultAction.THRESHOLD;
            else if (paramName.equals(AbstractTestResultAction.ORDERBY))
                return AbstractTestResultAction.FAILMETRIC;
        }
        return paramValue;
    }

    /**
     * Returns a full path down to a test result
     */
    public String getTestResultPath(TestResult it) {
        return getUrlName() + "/" + it.getRelativePathFrom(null);
    }

    /**
     * Determines the default size of the trend graph.
     * <p>
     * This is default because the query parameter can choose arbitrary size.
     * If the screen resolution is too low, use a smaller size.
     */
    private Area calcDefaultSize() {
        Area res = Functions.getScreenResolution();
        if (res != null && res.width <= 800)
            return new Area(250, 100);
        else
            return new Area(500, 200);
    }

    /**
     * A method to build the dataset to be used for generating trends.
     *
     * @param req The HTTP request message for the trend.
     * @return An object of type {@link CategoryDataset} in which columns are the build numbers to be depicted on
     * x-axis and rows are the different data series that need to be analysed.
     * <p>
     * This method creates {@link CategoryDataset} object and the created object is exactly same as the one
     * created by {@link #buildDataSetPerProject(StaplerRequest)} with the only difference being it does not
     * work for a particular project but only for "AllProjects" option.
     * <p>
     * This method is retained though its functionality is subset of functionality of
     * {@link #buildDataSetPerProject(StaplerRequest)} as it was there in older versions also.
     */
    private CategoryDataset buildDataSet(StaplerRequest req) {
        boolean failureOnly = Boolean.valueOf(getParameter(req, AbstractTestResultAction.FAILUREONLY));

        DataSetBuilder<String, ChartUtil.NumberOnlyBuildLabel> dsb = new DataSetBuilder<>();

        int cap = Integer.getInteger(AbstractTestResultAction.class.getName() + ".test.trend.max", Integer.MAX_VALUE);
        int count = 0;
        for (AbstractTestResultAction<?> a = this; a != null; a = a.getPreviousResult(AbstractTestResultAction.class, false)) {
            if (++count > cap) {
                LOGGER.log(Level.FINE, "capping test trend for {0} at {1}", new Object[]{run, cap});
                break;
            }
            dsb.add(a.getFailCount(), "failed", new ChartUtil.NumberOnlyBuildLabel(a.run));
            if (!failureOnly) {
                dsb.add(a.getSkipCount(), "skipped", new ChartUtil.NumberOnlyBuildLabel(a.run));
                dsb.add(a.getTotalCount() - a.getFailCount() - a.getSkipCount(), "total", new ChartUtil.NumberOnlyBuildLabel(a.run));
            }
        }
        LOGGER.log(Level.FINER, "total test trend count for {0}: {1}", new Object[]{run, count});
        return dsb.build();
    }

    private void buildDataSetPerProjectUtil(List<CaseResult> tests, boolean allPackages, String projectLevel,
                                            DataSetBuilder<String, ChartUtil.NumberOnlyBuildLabel> dsb,
                                            AbstractTestResultAction<?> a, String seriesName) {
        String toolTipString = "";
        final int maxToolTipLength = 100;
        boolean generateToolTip = true;
        int count = 0;
        for (CaseResult caseResult : tests) {
            String caseName = caseResult.getFullName();
            if (!allPackages && !caseName.startsWith(projectLevel))
                continue;
            count++;
            caseName = caseResult.getName();
            if (!generateToolTip)
                continue;
            else if (toolTipString.length() + caseName.length() > maxToolTipLength) {
                generateToolTip = false;
                toolTipString += ",...";
                continue;
            }
            if (!toolTipString.equals(""))
                toolTipString += ", ";
            toolTipString += caseName;
        }
        ChartUtil.NumberOnlyBuildLabel label = new ChartUtil.NumberOnlyBuildLabel(a.run);
        dsb.add(count, seriesName, label);

        /*
         * Also being stored in {@link #failToolTip, #skipToolTip, #totalToolTip} in order to generate tooltips on
         * hovering mouse over the trend.
         */
        if (seriesName.equals("failed"))
            failToolTip.put(label, toolTipString);
        else if (seriesName.equals("skipped"))
            skipToolTip.put(label, toolTipString);
        else
            totalToolTip.put(label, toolTipString);
    }

    /**
     * A method to build dataset for the chosen project to generate trends.
     *
     * @param req The HTTP request message for the particular project or all projects for overall
     *            build analysis trend type.
     * @return An object of type {@link CategoryDataset} in which columns are the build numbers to be
     * displayed on x-axis and rows are the different data series that need to be analysed for the chosen
     * project.
     * <p>
     * This method creates {@link CategoryDataset} object for the chosen project with three data series
     * namely "failed" for the no. of failed testcases, "skipped" for number of skipped testcases and
     * "total" which contains no. of passed testcases. As the generated chart is stacked area chart and
     * total is plotted on top of failed and skipped data series so, total(data series) effectively
     * depict total number of testcases in the build.
     */
    private CategoryDataset buildDataSetPerProject(StaplerRequest req) {
        boolean failureOnly = Boolean.valueOf(getParameter(req, AbstractTestResultAction.FAILUREONLY));
        String projectLevel = getParameter(req, AbstractTestResultAction.PROJECTLEVEL);
        boolean allPackages = projectLevel.equals(AbstractTestResultAction.ALLPROJECTS);
        DataSetBuilder<String, ChartUtil.NumberOnlyBuildLabel> dsb = new DataSetBuilder<String, ChartUtil.NumberOnlyBuildLabel>();
        int cap = Integer.getInteger(AbstractTestResultAction.class.getName() + ".test.trend.max", Integer.MAX_VALUE);
        int count = 0;
        failToolTip = new ConcurrentHashMap<>();
        skipToolTip = new ConcurrentHashMap<>();
        totalToolTip = new ConcurrentHashMap<>();
        for (AbstractTestResultAction<?> a = this; a != null; a = a.getPreviousResult(AbstractTestResultAction.class, false)) {
            if (++count > cap) {
                LOGGER.log(Level.FINE, "capping test trend for {0} at {1}", new Object[]{run, cap});
                break;
            }
            hudson.tasks.junit.TestResult r = a.loadXml();
            List<CaseResult> failedTests = r.getFailedTests();
            buildDataSetPerProjectUtil(failedTests, allPackages, projectLevel, dsb, a, "failed");
            if (!failureOnly) {
                List<CaseResult> skippedTests = r.getSkippedTests();
                buildDataSetPerProjectUtil(skippedTests, allPackages, projectLevel, dsb, a, "skipped");

                List<CaseResult> passedTests = r.getPassedTests();
                buildDataSetPerProjectUtil(passedTests, allPackages, projectLevel, dsb, a, "total");
            }
        }
        LOGGER.log(Level.FINER, "total test trend count for {0}: {1}", new Object[]{run, count});
        return dsb.build();
    }

    /**
     * A method to calculate ewma(exponentially weighted moving average) time for the given testcase and to
     * check whether the testcase took longer to run.
     *
     * @param alpha    As name suggests it is the alpha parameter involved in calculating ewma. It is the
     *                 weight assigned to time taken by the given testcase when last time it passed.
     * @param caseResult       The {@link CaseResult} object representing the testcase for which we need to compute
     *                 ewma time to check whether it took longer to run.
     * @param allTests Hash Map containing all the testcases which passed in any of the previous builds. The
     *                 testcases are key and their ewma Time is the corresponding value.
     * @return 1 if the given testcase took longer to run else returns 0.
     */
    private int calculateLengthyTestsByMean(float alpha, CaseResult caseResult, Map<String, Float> allTests) {
        String testName = caseResult.getFullName();
        int count = 0;
        float ewmaTime = allTests.getOrDefault(testName, 0.0f);

        /*
         * If this the first build in which the given testcase passed then the testcase won't be considered
         * to be taking longer to run in this build.
         */
        if (allTests.containsKey(testName) && caseResult.getDuration() > ewmaTime) {
            count++;
        }

        /*
         * If this the first build in which given testcase passed then its ewma time is equal to the
         * duration it took run and from hereon the ewma time will be calculated based upon the formula in
         * else clause and will be rounded to 5 decimal places.
         */
        if (!allTests.containsKey(testName)) {
            allTests.put(testName, caseResult.getDuration());
        }
        else {
            ewmaTime = alpha * caseResult.getDuration() + (1 - alpha) * ewmaTime;
            ewmaTime = (1.0f * Math.round(100000 * ewmaTime)) / 100000;
            allTests.put(testName, ewmaTime);
        }
        return count;
    }

    /**
     * A method to determine whether a passed testcase took longer to run based upon the max time it took
     * to run among all the previous builds.
     *
     * @param caseResult       The {@link CaseResult} object representing the testcase for which we need to determine
     *                 whether it took longer to run in this build.
     * @param allTests Hash Map containing all the testcases which passed in any of the previous builds. The
     *                 testcases are key and the max time they took among all previous builds is the
     *                 corresponding value.
     * @return 1 if the given testcase took longer to run else returns 0.
     */
    private int calculateLengthyTestsByMax(CaseResult caseResult, Map<String, Float> allTests) {
        String testName = caseResult.getFullName();
        int count = 0;
        float maxTime = allTests.getOrDefault(testName, 0.0f);

        /*
         * If this the first build in which the given testcase passed then the testcase won't be considered
         * to be taking longer to run in this build.
         */
        if (allTests.containsKey(testName) && caseResult.getDuration() > maxTime) {
            count++;
        }
        maxTime = Math.max(maxTime, caseResult.getDuration());
        allTests.put(testName, maxTime);
        return count;
    }

    /**
     * A method to determine whether a passed testcase took longer to run based upon the time it took to
     * run in the previous build in which it passed.
     *
     * @param caseResult       The {@link CaseResult} object representing the testcase for which we need to determine
     *                 whether it took longer to run in this build.
     * @param allTests Hash Map containing all the testcases which passed in any of the previous builds. The
     *                 testcases are key and the time they took in the previous build in which they passed
     *                 are the corresponding values.
     * @return 1 if the given testcase took longer to run else returns 0.
     */
    private int calculateLengthyTestsByPrev(CaseResult caseResult, Map<String, Float> allTests) {
        String testName = caseResult.getFullName();
        int count = 0;
        float prevTime = allTests.getOrDefault(testName, 0.0f);

        /*
         * If this the first build in which the given testcase passed then the testcase won't be considered
         * to be taking longer to run in this build.
         */
        if (allTests.containsKey(testName) && caseResult.getDuration() > prevTime) {
            count++;
        }
        prevTime = caseResult.getDuration();
        allTests.put(testName, prevTime);
        return count;
    }

    /**
     * A method to determine whether a passed testcase took longer to run based upon whether the time it
     * took to run is greater than the predefined threshold.
     *
     * @param threshold The threshold which classifies a testcase as taking longer to run if the testcase
     *                  takes more than the threshold amount of time to run.
     * @param cr        The {@link CaseResult} object representing the testcase for which we need to determine
     *                  whether it took longer to run in this build.
     * @return 1 if the given testcase took longer to run else returns 0.
     */
    private int calculateLengthyTestsByThreshold(float threshold, CaseResult cr) {
        if (cr.getDuration() > threshold) {
            return 1;
        }
        return 0;
    }

    /**
     * A method to build dataset for the chosen project in order to generate trends for the analysis of
     * testcases which took longer to run.
     *
     * @param req The HTTP request message for the particular project or all projects for "lengthy tests"
     *            trend type.
     * @return An object of type {@link CategoryDataset} in which columns are the build numbers to be
     * displayed on x-axis and row is the data series depicting no. of passed testcases which took
     * longer to run in the respective builds.
     * <p>
     * This method creates {@link CategoryDataset} object for the chosen project with data series named
     * "Lengthy Tests".
     */
    private CategoryDataset buildLengthyTestDataset(StaplerRequest req) {
        String projectLevel = getParameter(req, AbstractTestResultAction.PROJECTLEVEL);
        String metricName = getParameter(req, AbstractTestResultAction.METRICNAME);
        boolean allPackages = projectLevel.equals(AbstractTestResultAction.ALLPROJECTS);
        DataSetBuilder<String, ChartUtil.NumberOnlyBuildLabel> dsb = new DataSetBuilder<String, ChartUtil.NumberOnlyBuildLabel>();
        int cap = Integer.getInteger(AbstractTestResultAction.class.getName() + ".test.trend.max", Integer.MAX_VALUE);
        int count = 0;
        lengthyToolTip = new ConcurrentHashMap<>();

        /*
         * A stack is used to traverse the builds in ascending order of build number. First traverse the
         * builds in descending order of build number and push each of the builds onto the stack. Next
         * pop each element of the stack and traverse the builds in ascending order of build number.
         */
        Deque<AbstractTestResultAction<?>> stack = new ArrayDeque<AbstractTestResultAction<?>>();
        for (AbstractTestResultAction<?> a = this; a != null; a = a.getPreviousResult(AbstractTestResultAction.class, false)) {
            if (++count > cap) {
                LOGGER.log(Level.FINE, "capping test trend for {0} at {1}", new Object[]{run, cap});
                break;
            }
            stack.push(a);
        }

        /*
         * A hash map for storing mapping of a testcase to the numerical value of metric used for determining
         * whether the testcase is taking longer to run.
         */
        Map<String, Float> allTests = new HashMap<String, Float>();
        while (!stack.isEmpty()) {
            AbstractTestResultAction<?> a = stack.peek();
            hudson.tasks.junit.TestResult r = a.loadXml();
            List<CaseResult> passedTests = r.getPassedTests();
            int lengthyTestCount = 0;
            boolean generateToolTip = true;
            final int maxToolTipLength = 100;
            String toolTipString = "";
            for (CaseResult caseResult : passedTests) {
                String caseName = caseResult.getFullName();
                if (!allPackages && !caseName.startsWith(projectLevel))
                    continue;
                int moreLengthyTests = 0;

                /*
                 * Default metric for determining whether a testcase took longer to run is "mean" i.e.
                 * metric using exponentially weighted moving average of test duration till the previous
                 * build.
                 * As of now only default metric i.e. "mean" is enabled but other metrics can also be
                 * enabled by including them in the drop down menu provided on Jenkins UI.
                 */
                if (metricName.equals(AbstractTestResultAction.THRESHOLD)) {
                    final float threshold = 0.002f;
                    moreLengthyTests += calculateLengthyTestsByThreshold(threshold, caseResult);
                }
                else if (metricName.equals(AbstractTestResultAction.MAX)) {
                    moreLengthyTests += calculateLengthyTestsByMax(caseResult, allTests);
                }
                else if (metricName.equals(AbstractTestResultAction.PREV)) {
                    moreLengthyTests += calculateLengthyTestsByPrev(caseResult, allTests);
                }
                else {
                    final float alpha = 0.5f;
                    moreLengthyTests += calculateLengthyTestsByMean(alpha, caseResult, allTests);
                }
                lengthyTestCount += moreLengthyTests;
                caseName = caseResult.getName();
                if (!generateToolTip || moreLengthyTests == 0)
                    continue;
                else if (toolTipString.length() + caseName.length() > maxToolTipLength) {
                    generateToolTip = false;
                    toolTipString += ",...";
                    continue;
                }
                if (!toolTipString.equals(""))
                    toolTipString += ", ";
                toolTipString += caseName;
            }
            ChartUtil.NumberOnlyBuildLabel label = new ChartUtil.NumberOnlyBuildLabel(a.run);
            dsb.add(lengthyTestCount, "Lengthy Tests", label);

            /*
             * Also being stored in {@link #lengthyToolTip} in order to generate tooltips on hovering mouse
             * over the trend.
             */
            lengthyToolTip.put(label, toolTipString);
            stack.pop();
        }
        LOGGER.log(Level.FINER, "total test trend count for {0}: {1}", new Object[]{run, count});
        return dsb.build();
    }

    private void shiftBuildHistoryUtil(ArrayDeque<Pair<AbstractTestResultAction<?>, HashSet<Integer>>> buildHistory,
                                       Map<Integer, ArrayDeque<AbstractTestResultAction<?>>> testsHistory) {
        Pair<AbstractTestResultAction<?>, HashSet<Integer>> lastBuild = buildHistory.peek();
        buildHistory.remove();
        AbstractTestResultAction<?> a = lastBuild.first;
        HashSet<Integer> buildSet = lastBuild.second;
        int count = 0;
        for (Integer testCaseIndex : buildSet) {
            ArrayDeque<AbstractTestResultAction<?>> testHistory = testsHistory.get(testCaseIndex);
            while (testHistory != null && !testHistory.isEmpty() && testHistory.peek().run.number >= a.run.number) {
                testHistory.remove();
            }
            if (testHistory != null && !testHistory.isEmpty()) {
                count++;
            }
        }
        flapperCountToolTip.put(a.run.number, count);
    }

    private XYDataset buildFlapperDataset(StaplerRequest req) {
        String projectLevel = getParameter(req, AbstractTestResultAction.PROJECTLEVEL);
        boolean allPackages = projectLevel.equals(AbstractTestResultAction.ALLPROJECTS);
        String orderBy = getParameter(req, AbstractTestResultAction.ORDERBY);
        XYSeriesCollection dataset = new XYSeriesCollection();
        List<XYSeries> failSeries = new ArrayList<>();
        int testsToDisplay = 20;
        int cap = Integer.getInteger(AbstractTestResultAction.class.getName() + ".test.trend.max", Integer.MAX_VALUE);
        int count = 0;
        Map<Integer, ArrayList<Integer>> testInfo = new HashMap<Integer, ArrayList<Integer>>();
        Map<String, Integer> testCaseIndex = new HashMap<>();
        mostFailedTestCases = new ArrayList<String>();
        XYSeries xySeries = new XYSeries(0);
        flapperCountToolTip = new HashMap<>();
        final int buildHistorySize = 10;
        ArrayDeque<Pair<AbstractTestResultAction<?>, HashSet<Integer>>> buildHistory = new ArrayDeque<>();
        Map<Integer, ArrayDeque<AbstractTestResultAction<?>>> testsHistory = new HashMap<>();
        for (AbstractTestResultAction<?> a = this; a != null; a = a.getPreviousResult(AbstractTestResultAction.class, false)) {
            if (++count > cap) {
                LOGGER.log(Level.FINE, "capping test trend for {0} at {1}", new Object[]{run, cap});
                break;
            }
            if (this.run.number - a.run.number + 1 > buildHistorySize) {
                shiftBuildHistoryUtil(buildHistory, testsHistory);
            }
            HashSet<Integer> buildSet = new HashSet<>();
            hudson.tasks.junit.TestResult r = a.loadXml();
            List<CaseResult> tests = r.getFailedTests();
            for (CaseResult caseResult : tests) {
                String caseName = caseResult.getFullName();
                if (!allPackages && !caseName.startsWith(projectLevel))
                    continue;
                if (!testCaseIndex.containsKey(caseName)) {
                    int index = testCaseIndex.size() + 1;
                    testCaseIndex.put(caseName, index);
                    testInfo.put(index, new ArrayList<Integer>());
                    List<Integer> infoList = testInfo.get(index);
                    infoList.add(0);
                    infoList.add(0);
                    infoList.add(-1);
                }
                int index = testCaseIndex.get(caseName);
                List<Integer> infoList = testInfo.get(index);
                infoList.set(0, infoList.get(0) + 1);
                if (infoList.get(2) == 1) {
                    infoList.set(1, infoList.get(1) + 1);
                    ArrayDeque<AbstractTestResultAction<?>> testHistory = testsHistory.getOrDefault(index, new ArrayDeque<>());
                    testHistory.add(a);
                    testsHistory.put(index, testHistory);
                }
                infoList.set(2, 0);
                infoList.add(a.run.number);
                buildSet.add(index);
            }
            tests = r.getPassedTests();
            for (CaseResult caseResult : tests) {
                String caseName = caseResult.getFullName();
                if (!allPackages && !caseName.startsWith(projectLevel))
                    continue;
                Integer index = testCaseIndex.get(caseName);
                if (index != null) {
                    List<Integer> infoList = testInfo.get(index);
                    infoList.set(2, 1);
                }
            }
            xySeries.add(a.run.number, null);
            buildHistory.add(new Pair<>(a, buildSet));
        }
        while (!buildHistory.isEmpty()) {
            shiftBuildHistoryUtil(buildHistory, testsHistory);
        }
        List<Pair<Integer, String>> testFailCount = new ArrayList<>();
        for (String caseName : testCaseIndex.keySet()) {
            int index = testCaseIndex.get(caseName);
            if (orderBy.equals(AbstractTestResultAction.FLAPMETRIC)) {
                testFailCount.add(new Pair<Integer, String>(testInfo.get(index).get(1), caseName));
            }
            else {
                testFailCount.add(new Pair<Integer, String>(testInfo.get(index).get(0), caseName));
            }
        }
        testFailCount.sort(new PairComparator<Integer, String>());
        testsToDisplay = Math.min(testsToDisplay, testFailCount.size());
        flapperInfo = new HashMap<>();
        mostFailedTestCases = new ArrayList<>(testsToDisplay);
        xySeries.add(this.run.number + 0.5, testsToDisplay + 0.5);
        failSeries.add(xySeries);
        for (int i = 1; i <= testsToDisplay; i++) {
            xySeries = new XYSeries(i);
            mostFailedTestCases.add("");
            failSeries.add(xySeries);
        }
        for (int testIndex = 1; testIndex <= testsToDisplay; testIndex++) {
            Pair<Integer, String> testCase = testFailCount.get(testIndex - 1);
            String caseName = testCase.second;
            int y = testsToDisplay - testIndex + 1;
            int index = testCaseIndex.get(caseName);
            List<Integer> infoList = testInfo.get(index);
            mostFailedTestCases.set(y - 1, caseName);
            ArrayList<Integer> flapperInfoList = new ArrayList<>();
            flapperInfoList.add(infoList.get(0));
            flapperInfoList.add(infoList.get(1));
            flapperInfo.put(y, flapperInfoList);
            for (int i = 3; i < infoList.size(); i++) {
                int x = infoList.get(i);
                if (i > 3) {
                    int previousX = infoList.get(i - 1);
                    if (previousX - x > 1) {
                        xySeries = failSeries.get(testIndex);
                        xySeries.add(x + 1, null);
                    }
                }
                xySeries = failSeries.get(testIndex);
                xySeries.add(x, y);
            }
        }
        LOGGER.log(Level.FINER, "total test trend count for {0}: {1}", new Object[]{run, count});
        for (int testIndex = 0; testIndex <= testsToDisplay; testIndex++) {
            dataset.addSeries(failSeries.get(testIndex));
        }
        return dataset;
    }

    /**
     * A method to get y-axis/range axis label for the trend.
     *
     * @param req The HTTP request message.
     * @return Y-axis/range axis label as a string.
     */
    private String getYAxisLabel(StaplerRequest req) {
        String trendType = getParameter(req, AbstractTestResultAction.TRENDTYPE);
        if (trendType.equals(AbstractTestResultAction.BUILD_ANALYSIS) || trendType.equals(AbstractTestResultAction.LENGTHY_TESTS) || trendType.equals(AbstractTestResultAction.FLAKY_TESTS))
            return "Count";
        else
            return "count";
    }

    /**
     * Method to create and render trends on Jenkins UI.
     *
     * @param req     The HTTP request message.
     * @param dataset The dataset containing each of the data series to be rendered on the generated chart.
     * @return An object of type {@link JFreeChart} which contains information about all the properties of
     * chart as well as the renderer object.
     * <p>
     * The renderer object has overridden {@link StackedAreaRenderer2#generateURL(CategoryDataset, int, int)}
     * and {@link StackedAreaRenderer2#generateToolTip(CategoryDataset, int, int)} for generating custom url
     * for clickable map and for generating custom tool tip to display on hovering mouse over the chart
     * respectively.
     */
    private JFreeChart createChart(StaplerRequest req, CategoryDataset dataset) {

        final String relPath = getRelPath(req);
        String yaxis = getYAxisLabel(req);

        final JFreeChart chart = ChartFactory.createStackedAreaChart(
                null,                   // chart title
                null,                   // unused
                yaxis,                  // range axis label
                dataset,                  // data
                PlotOrientation.VERTICAL, // orientation
                false,                     // include legend
                true,                     // tooltips
                false                     // urls
        );

        // NOW DO SOME OPTIONAL CUSTOMISATION OF THE CHART...

        // set the background color for the chart...

//        final StandardLegend legend = (StandardLegend) chart.getLegend();
//        legend.setAnchor(StandardLegend.SOUTH);

        chart.setBackgroundPaint(Color.white);

        final CategoryPlot plot = chart.getCategoryPlot();

        // plot.setAxisOffset(new Spacer(Spacer.ABSOLUTE, 5.0, 5.0, 5.0, 5.0));
        plot.setBackgroundPaint(Color.WHITE);
        plot.setOutlinePaint(null);
        plot.setForegroundAlpha(0.8f);
//        plot.setDomainGridlinesVisible(true);
//        plot.setDomainGridlinePaint(Color.white);
        plot.setRangeGridlinesVisible(true);
        plot.setRangeGridlinePaint(Color.black);

        CategoryAxis domainAxis = new ShiftedCategoryAxis(null);
        plot.setDomainAxis(domainAxis);
        domainAxis.setCategoryLabelPositions(CategoryLabelPositions.UP_90);
        domainAxis.setLowerMargin(0.0);
        domainAxis.setUpperMargin(0.0);
        domainAxis.setCategoryMargin(0.0);

        final NumberAxis rangeAxis = (NumberAxis) plot.getRangeAxis();
        rangeAxis.setStandardTickUnits(NumberAxis.createIntegerTickUnits());

        StackedAreaRenderer ar;

        /*
         * "Messages" is present inside resources/hudson/tasks/test/Resource Bundle 'Messages' as properties
         * file and "Messages" class get constructed on building the plugin inside target/generated-sources/
         * localizer/hudson/tasks/test.
         * The Messages class is used for the purpose of internationalization.
         */
        if (getParameter(req, AbstractTestResultAction.TRENDTYPE).equals(AbstractTestResultAction.BUILD_ANALYSIS)) {
            ar = new StackedAreaRenderer2() {
                @Override
                public String generateURL(CategoryDataset dataset, int row, int column) {
                    ChartUtil.NumberOnlyBuildLabel label = (ChartUtil.NumberOnlyBuildLabel) dataset.getColumnKey(column);
                    return relPath + label.getRun().getNumber() + "/testReport/";
                }

                @Override
                public String generateToolTip(CategoryDataset dataset, int row, int column) {
                    ChartUtil.NumberOnlyBuildLabel label = (ChartUtil.NumberOnlyBuildLabel) dataset.getColumnKey(column);
                    switch (row) {
                        case 0:
                            return String.valueOf(Messages.AbstractTestResultAction_perProject(label.getRun().getDisplayName(), failToolTip.get(label)));
                        case 1:
                            return String.valueOf(Messages.AbstractTestResultAction_perProject(label.getRun().getDisplayName(), skipToolTip.get(label)));
                        default:
                            return String.valueOf(Messages.AbstractTestResultAction_perProject(label.getRun().getDisplayName(), totalToolTip.get(label)));
                    }
                }
            };
        }
        else if (getParameter(req, AbstractTestResultAction.TRENDTYPE).equals(AbstractTestResultAction.LENGTHY_TESTS)) {
            ar = new StackedAreaRenderer2() {
                @Override
                public String generateURL(CategoryDataset dataset, int row, int column) {
                    ChartUtil.NumberOnlyBuildLabel label = (ChartUtil.NumberOnlyBuildLabel) dataset.getColumnKey(column);
                    return relPath + label.getRun().getNumber() + "/testReport/";
                }

                @Override
                public String generateToolTip(CategoryDataset dataset, int row, int column) {
                    ChartUtil.NumberOnlyBuildLabel label = (ChartUtil.NumberOnlyBuildLabel) dataset.getColumnKey(column);
                    return String.valueOf(Messages.AbstractTestResultAction_lengthyTests(label.getRun().getDisplayName(), lengthyToolTip.get(label)));
                }
            };
        }
        else {
            ar = new StackedAreaRenderer2() {
                @Override
                public String generateURL(CategoryDataset dataset, int row, int column) {
                    ChartUtil.NumberOnlyBuildLabel label = (ChartUtil.NumberOnlyBuildLabel) dataset.getColumnKey(column);
                    return relPath + label.getRun().getNumber() + "/testReport/";
                }

                @Override
                public String generateToolTip(CategoryDataset dataset, int row, int column) {
                    ChartUtil.NumberOnlyBuildLabel label = (ChartUtil.NumberOnlyBuildLabel) dataset.getColumnKey(column);
                    AbstractTestResultAction a = label.getRun().getAction(AbstractTestResultAction.class);
                    switch (row) {
                        case 0:
                            return String.valueOf(Messages.AbstractTestResultAction_fail(label.getRun().getDisplayName(), a.getFailCount()));
                        case 1:
                            return String.valueOf(Messages.AbstractTestResultAction_skip(label.getRun().getDisplayName(), a.getSkipCount()));
                        default:
                            return String.valueOf(Messages.AbstractTestResultAction_test(label.getRun().getDisplayName(), a.getTotalCount()));
                    }
                }
            };
        }
        plot.setRenderer(ar);
        ar.setSeriesPaint(0, ColorPalette.RED); // First data series.
        ar.setSeriesPaint(1, ColorPalette.YELLOW); // Second data series.
        ar.setSeriesPaint(2, ColorPalette.BLUE); // third data series.

        // crop extra space around the graph
        plot.setInsets(new RectangleInsets(0, 0, 0, 5.0));

        return chart;
    }

    private String getRelPath(StaplerRequest req) {
        String relPath = req.getParameter("rel");
        if (relPath == null)
            return "";
        return relPath;
    }

    private JFreeChart createXYChart(StaplerRequest req, XYDataset dataset) {
        final String relPath = getRelPath(req);
        final String yAxis = "Test Cases";
        final String xAxis = "Build Number";
        final JFreeChart chart = ChartFactory.createXYLineChart(
                null,         // chart title
                xAxis,             // domain axis label
                yAxis,            // range axis label
                dataset,          // data
                PlotOrientation.VERTICAL, // orientation
                false,      // legends
                true,       // tooltips
                false);       // urls

        chart.setBackgroundPaint(Color.WHITE);

        XYPlot plot = chart.getXYPlot();
        plot.setBackgroundPaint(Color.WHITE);
        plot.setOutlinePaint(null);
        plot.setForegroundAlpha(0.8f);
        plot.setRangeGridlinesVisible(true);
        plot.setRangeGridlinePaint(Color.black);
        plot.setAxisOffset(new RectangleInsets(5.0, 5.0, 5.0, 5.0));
        NumberAxis domainAxis = (NumberAxis) plot.getDomainAxis();
        domainAxis.setStandardTickUnits(NumberAxis.createIntegerTickUnits());
        domainAxis.setLowerMargin(0.0);
        domainAxis.setUpperMargin(0.0);
        domainAxis.setTickMarkOutsideLength(5.0f);
        NumberAxis rangeAxis = (NumberAxis) plot.getRangeAxis();
        rangeAxis.setStandardTickUnits(NumberAxis.createIntegerTickUnits());
        rangeAxis.setTickLabelsVisible(false);
        rangeAxis.setAutoRangeIncludesZero(true);
        rangeAxis.setTickMarkOutsideLength(5.0f);
        rangeAxis.setLabelInsets(new RectangleInsets(10.0, 10.0, 10.0, 10.0));

        int testsToDisplay = plot.getSeriesCount() - 1;

        XYLineAndShapeRenderer renderer = new XYLineAndShapeRenderer();

        XYToolTipGenerator toolTipGenerator = new XYToolTipGenerator2() {
            @Override
            public String generateToolTip(XYDataset dataset, int series, int item) {
                int x = (int) (dataset.getXValue(series, item) + 0.5);
                int y = (int) (dataset.getYValue(series, item) + 0.5);
                String caseName = mostFailedTestCases.get(y - 1) + "\n";
                String totalFailCount = flapperInfo.get(y).get(0) + "\n";
                String flapCount = flapperInfo.get(y).get(1) + "\n";
                String flapperCount = flapperCountToolTip.get(x).toString();
                String build = "#" + x;
                return String.valueOf(Messages.AbstractTestResultAction_testInfo(build, caseName, totalFailCount, flapCount, flapperCount));
            }
        };

        XYURLGenerator urlGenerator = new XYToolTipGenerator2() {
            @Override
            public String generateURL(XYDataset dataset, int series, int item) {
                int x = (int) (dataset.getXValue(series, item) + 0.5);
                return relPath + x + "/testReport/";
            }
        };

        Marker flapCountMarker, flapperCountMarker;
        Font markerFont = new Font("Arial", Font.BOLD, 12);

        for (int testIndex = 0; testIndex <= testsToDisplay; testIndex++) {
            boolean isShapeVisible = !(testIndex == 0);
            renderer.setSeriesShapesFilled(testIndex, isShapeVisible);
            renderer.setSeriesShapesVisible(testIndex, isShapeVisible);
            renderer.setSeriesToolTipGenerator(testIndex, toolTipGenerator);
            renderer.setSeriesPaint(testIndex, Color.RED);
            renderer.setSeriesStroke(testIndex, new BasicStroke(4.0f));
//            if (testIndex == 0)
//                continue;
//            flapCountMarker = new ValueMarker(testIndex);
//            String flapCount = flapperInfo.get(testIndex).get(1).toString();
//            flapCountMarker.setPaint(Color.BLACK);
//            flapCountMarker.setLabel(flapCount);
//            flapCountMarker.setLabelAnchor(RectangleAnchor.BOTTOM_RIGHT);
//            flapCountMarker.setLabelTextAnchor(TextAnchor.TOP_RIGHT);
//            flapCountMarker.setLabelFont(markerFont);
//            plot.addRangeMarker(flapCountMarker);
        }
//        for (int buildNumber : flapperCountToolTip.keySet()) {
//            flapperCountMarker = new ValueMarker(buildNumber);
//            String flapperCount = flapperCountToolTip.get(buildNumber).toString();
//            flapperCountMarker.setPaint(Color.BLACK);
//            flapperCountMarker.setLabel(flapperCount);
//            flapperCountMarker.setLabelAnchor(RectangleAnchor.TOP_RIGHT);
//            flapperCountMarker.setLabelTextAnchor(TextAnchor.TOP_LEFT);
//            flapperCountMarker.setLabelFont(markerFont);
//            plot.addDomainMarker(flapperCountMarker);
//        }
        renderer.setURLGenerator(urlGenerator);
        plot.setRenderer(renderer);

        return chart;
    }

    /**
     * {@link TestObject}s do not have their own persistence mechanism, so updatable data of {@link TestObject}s
     * need to be persisted by the owning {@link AbstractTestResultAction}, and this method and
     * {@link #setDescription(TestObject, String)} provides that logic.
     *
     * <p>
     * The default implementation stores information in the 'this' object.
     *
     * @see TestObject#getDescription()
     */
    protected String getDescription(TestObject object) {
        return descriptions.get(object.getId());
    }

    protected void setDescription(TestObject object, String description) {
        descriptions.put(object.getId(), description);
    }

    public Object readResolve() {
        if (descriptions == null) {
            descriptions = new ConcurrentHashMap<String, String>();
        }

        return this;
    }

    @Extension
    public static final class Summarizer extends Run.StatusSummarizer {
        @Override
        public Run.Summary summarize(Run<?, ?> run, ResultTrend trend) {
            AbstractTestResultAction<?> trN = run.getAction(AbstractTestResultAction.class);
            if (trN == null) {
                return null;
            }
            Boolean worseOverride;
            switch (trend) {
                case NOW_UNSTABLE:
                    worseOverride = false;
                    break;
                case UNSTABLE:
                    worseOverride = true;
                    break;
                case STILL_UNSTABLE:
                    worseOverride = null;
                    break;
                default:
                    return null;
            }
            Run prev = run.getPreviousBuild();
            AbstractTestResultAction<?> trP = prev == null ? null : prev.getAction(AbstractTestResultAction.class);
            if (trP == null) {
                if (trN.getFailCount() > 0) {
                    return new Run.Summary(worseOverride != null ? worseOverride : true, Messages.Run_Summary_TestFailures(trN.getFailCount()));
                }
            }
            else {
                if (trN.getFailCount() != 0) {
                    if (trP.getFailCount() == 0) {
                        return new Run.Summary(worseOverride != null ? worseOverride : true, Messages.Run_Summary_TestsStartedToFail(trN.getFailCount()));
                    }
                    if (trP.getFailCount() < trN.getFailCount()) {
                        return new Run.Summary(worseOverride != null ? worseOverride : true, Messages.Run_Summary_MoreTestsFailing(trN.getFailCount() - trP.getFailCount(), trN.getFailCount()));
                    }
                    if (trP.getFailCount() > trN.getFailCount()) {
                        return new Run.Summary(worseOverride != null ? worseOverride : false, Messages.Run_Summary_LessTestsFailing(trP.getFailCount() - trN.getFailCount(), trN.getFailCount()));
                    }

                    return new Run.Summary(worseOverride != null ? worseOverride : false, Messages.Run_Summary_TestsStillFailing(trN.getFailCount()));
                }
            }
            return null;
        }
    }

    private static final class PairComparator<A extends Comparable<? super A>, B extends Comparable<? super B>> implements Comparator<Pair<A, B>> {
        public int compare(Pair<A, B> pair1, Pair<A, B> pair2) {
            if (pair1.first.compareTo(pair2.first) != 0) {
                return -1 * pair1.first.compareTo(pair2.first);
            }
            else
                return pair1.second.compareTo(pair2.second);
        }
    }

    /**
     * A generic class to encapsulate a pair of objects where each object can be any type.
     *
     * @param <A> Type of the first object.
     * @param <B> Type of the second object.
     */
    private static final class Pair<A, B> {

        /**
         * First object.
         */
        A first;

        /**
         * Second object.
         */
        B second;

        /**
         * A constructor to create a {@link Pair} object containing both the objects
         * {@link Pair#first} and {@link Pair#second} as pair.
         *
         * @param first  The first object conatined in the pair.
         * @param second The second object contained in the pair.
         */
        Pair(A first, B second) {
            this.first = first;
            this.second = second;
        }
    }

    public static class XYToolTipGenerator2 implements XYToolTipGenerator, XYURLGenerator {
        @Override
        public String generateToolTip(XYDataset dataset, int series, int item) {
            return null;
        }

        @Override
        public String generateURL(XYDataset dataset, int series, int item) {
            return null;
        }
    }

    private static final String ISFAILUREONLY = "false";
    private static final String ALLPROJECTS = "AllProjects";
    private static final String BUILD_ANALYSIS = "BuildAnalysis";
    private static final String LENGTHY_TESTS = "LengthyTests";
    private static final String FLAKY_TESTS = "FlakyTests";
    private static final String MEAN = "mean";
    private static final String MAX = "max";
    private static final String PREV = "prev";
    private static final String THRESHOLD = "threshold";
    private static final String FLAPMETRIC = "flap";
    private static final String FAILMETRIC = "fail";
    private static final String FAILUREONLY = "failureOnly";
    private static final String PROJECTLEVEL = "projectLevel";
    private static final String TRENDTYPE = "trendType";
    private static final String METRICNAME = "metricName";
    private static final String ORDERBY = "orderBy";
}<|MERGE_RESOLUTION|>--- conflicted
+++ resolved
@@ -364,11 +364,7 @@
      *
      * @return Array of packages of all hierarchies.
      */
-<<<<<<< HEAD
-    public final String[] getProjectList() {
-=======
     public String[] getProjectList() {
->>>>>>> 709b1485
 
         /*
          * If project list is already ready no need to construct again.
