/*
 * The MIT License
 *
 * Copyright (c) 2004-2009, Sun Microsystems, Inc., Kohsuke Kawaguchi, Daniel Dyer, Red Hat, Inc., Stephen Connolly, id:cactusman, Yahoo!, Inc.
 *
 * Permission is hereby granted, free of charge, to any person obtaining a copy
 * of this software and associated documentation files (the "Software"), to deal
 * in the Software without restriction, including without limitation the rights
 * to use, copy, modify, merge, publish, distribute, sublicense, and/or sell
 * copies of the Software, and to permit persons to whom the Software is
 * furnished to do so, subject to the following conditions:
 *
 * The above copyright notice and this permission notice shall be included in
 * all copies or substantial portions of the Software.
 *
 * THE SOFTWARE IS PROVIDED "AS IS", WITHOUT WARRANTY OF ANY KIND, EXPRESS OR
 * IMPLIED, INCLUDING BUT NOT LIMITED TO THE WARRANTIES OF MERCHANTABILITY,
 * FITNESS FOR A PARTICULAR PURPOSE AND NONINFRINGEMENT. IN NO EVENT SHALL THE
 * AUTHORS OR COPYRIGHT HOLDERS BE LIABLE FOR ANY CLAIM, DAMAGES OR OTHER
 * LIABILITY, WHETHER IN AN ACTION OF CONTRACT, TORT OR OTHERWISE, ARISING FROM,
 * OUT OF OR IN CONNECTION WITH THE SOFTWARE OR THE USE OR OTHER DEALINGS IN
 * THE SOFTWARE.
 */
package hudson.tasks.test;

import hudson.Extension;
import hudson.Functions;
import hudson.model.AbstractBuild;
import hudson.model.Action;
import hudson.model.Api;
import hudson.model.Build;
import hudson.model.HealthReport;
import hudson.model.HealthReportingAction;
import hudson.model.Project;
import hudson.model.ResultTrend;
import hudson.model.Run;
import hudson.tasks.junit.CaseResult;
import hudson.tasks.junit.SuiteResult;
import hudson.util.Area;
import hudson.util.ChartUtil;
import hudson.util.ColorPalette;
import hudson.util.DataSetBuilder;
import hudson.util.ShiftedCategoryAxis;
import hudson.util.StackedAreaRenderer2;
import jenkins.model.RunAction2;
import jenkins.model.lazy.LazyBuildMixIn;
import org.jfree.chart.ChartFactory;
import org.jfree.chart.JFreeChart;
import org.jfree.chart.axis.CategoryAxis;
import org.jfree.chart.axis.CategoryLabelPositions;
import org.jfree.chart.axis.NumberAxis;
import org.jfree.chart.labels.XYToolTipGenerator;
import org.jfree.chart.plot.CategoryPlot;
import org.jfree.chart.plot.Marker;
import org.jfree.chart.plot.PlotOrientation;
import org.jfree.chart.plot.XYPlot;
import org.jfree.chart.renderer.category.StackedAreaRenderer;
import org.jfree.chart.renderer.xy.XYLineAndShapeRenderer;
import org.jfree.chart.urls.XYURLGenerator;
import org.jfree.data.category.CategoryDataset;
import org.jfree.data.xy.XYDataset;
import org.jfree.data.xy.XYSeries;
import org.jfree.data.xy.XYSeriesCollection;
import org.jfree.ui.RectangleInsets;
import org.jvnet.localizer.Localizable;
import org.kohsuke.stapler.StaplerRequest;
import org.kohsuke.stapler.StaplerResponse;
import org.kohsuke.stapler.export.Exported;
import org.kohsuke.stapler.export.ExportedBean;

import javax.annotation.Nonnull;
import java.awt.BasicStroke;
import java.awt.Color;
import java.awt.Font;
import java.io.IOException;
import java.util.ArrayDeque;
import java.util.ArrayList;
import java.util.Arrays;
import java.util.Collection;
import java.util.Collections;
import java.util.Comparator;
import java.util.Deque;
import java.util.HashMap;
import java.util.HashSet;
import java.util.List;
import java.util.Map;
import java.util.Set;
import java.util.concurrent.ConcurrentHashMap;
import java.util.logging.Level;
import java.util.logging.Logger;

/**
 * Common base class for recording test result.
 *
 * <p>
 * {@link Project} and {@link Build} recognizes {@link Action}s that derive from this,
 * and displays it nicely (regardless of the underlying implementation.)
 *
 * @author Kohsuke Kawaguchi
 */

@ExportedBean
public abstract class AbstractTestResultAction<T extends AbstractTestResultAction> implements HealthReportingAction, RunAction2 {

    private static final Logger LOGGER = Logger.getLogger(AbstractTestResultAction.class.getName());
    /**
     * @since 1.2-beta-1
     */
    public transient Run<?, ?> run;
    @Deprecated
    public transient AbstractBuild<?, ?> owner;

    private Map<String, String> descriptions = new ConcurrentHashMap<>();

    /**
     * Tool tips for "Overall Build Analysis" trend type.
     */
    private Map<ChartUtil.NumberOnlyBuildLabel, String> failToolTip, totalToolTip, skipToolTip;

    /**
     * Tool tips for "Lengthy Tests" trend type.
     */
    private Map<ChartUtil.NumberOnlyBuildLabel, String> lengthyToolTip;

    /**
     * Array for storing package hierarchy derived from each testcase, used for selecting a particular
     * project.
     */
    private String[] projectList;

    private List<String> mostFailedTestCases;

    private Map<Integer, ArrayList<Integer>> flapperInfo;
    private Map<Integer, Integer> flapperCountToolTip;

    /**
     * @since 1.545
     */
    protected AbstractTestResultAction() {
    }

    /**
     * @since 1.2-beta-1
     * @deprecated Use the default constructor and just call {@link Run#addAction} to associate the build with the action.
     */
    @Deprecated
    protected AbstractTestResultAction(Run owner) {
        onAttached(owner);
    }

    @Deprecated
    protected AbstractTestResultAction(AbstractBuild owner) {
        this((Run) owner);
    }

    @Override
    public void onAttached(Run<?, ?> r) {
        this.run = r;
        this.owner = r instanceof AbstractBuild ? (AbstractBuild<?, ?>) r : null;
    }

    @Override
    public void onLoad(Run<?, ?> r) {
        this.run = r;
        this.owner = r instanceof AbstractBuild ? (AbstractBuild<?, ?>) r : null;
    }

    /**
     * Gets the number of failed tests.
     */
    @Exported(visibility = 2)
    public abstract int getFailCount();

    /**
     * Gets the number of skipped tests.
     */
    @Exported(visibility = 2)
    public int getSkipCount() {
        // Not all sub-classes will understand the concept of skipped tests.
        // This default implementation is for them, so that they don't have
        // to implement it (this avoids breaking existing plug-ins - i.e. those
        // written before this method was added in 1.178).
        // Sub-classes that do support skipped tests should over-ride this method.
        return 0;
    }

    /**
     * Gets the total number of tests.
     */
    @Exported(visibility = 2)
    public abstract int getTotalCount();

    /**
     * Gets the diff string of failures.
     */
    public final String getFailureDiffString() {
        T prev = getPreviousResult();
        if (prev == null)
            return "";  // no record

        return " / " + Functions.getDiffString(this.getFailCount() - prev.getFailCount());
    }

    public String getDisplayName() {
        return Messages.AbstractTestResultAction_getDisplayName();
    }

    @Exported(visibility = 2)
    public String getUrlName() {
        return "testReport";
    }

    public String getIconFileName() {
        return "clipboard.png";
    }

    public HealthReport getBuildHealth() {
        final double scaleFactor = getHealthScaleFactor();
        if (scaleFactor < 1e-7) {
            return null;
        }
        final int totalCount = getTotalCount();
        final int failCount = getFailCount();
        int score = (totalCount == 0)
                ? 100
                : (int) (100.0 * Math.max(0.0, Math.min(1.0, 1.0 - (scaleFactor * failCount) / totalCount)));
        Localizable description;
        Localizable displayName = Messages._AbstractTestResultAction_getDisplayName();
        if (totalCount == 0) {
            description = Messages._AbstractTestResultAction_zeroTestDescription(displayName);
        }
        else {
            description = Messages._AbstractTestResultAction_TestsDescription(displayName, failCount, totalCount);
        }
        return new HealthReport(score, description);
    }

    /**
     * Returns how much to scale the test related health by.
     *
     * @return a factor of {@code 1.0} to have the test health be the percentage of tests passing so 20% of tests
     * failing will report as 80% health. A factor of {@code 2.0} will mean that 20% of tests failing will report as 60%
     * health. A factor of {@code 2.5} will mean that 20% of test failing will report as 50% health. A factor of
     * {@code 4.0} will mean that 20% of tests failing will report as 20% health. A factor of {@code 5.0} will mean
     * that 20% (or more) of tests failing will report as 0% health. A factor of {@code 0.0} will disable test health
     * reporting.
     */
    public double getHealthScaleFactor() {
        return 1.0;
    }

    /**
     * Exposes this object to the remote API.
     */
    public Api getApi() {
        return new Api(this);
    }

    /**
     * Returns the object that represents the actual test result.
     * This method is used by the remote API so that the XML/JSON
     * that we are sending won't contain unnecessary indirection
     * (that is, {@link AbstractTestResultAction} in between.
     *
     * <p>
     * If such a concept doesn't make sense for a particular subtype,
     * return <code>this</code>.
     */
    public abstract Object getResult();

    /**
     * Gets the test result of the previous build, if it's recorded, or null.
     */
    public T getPreviousResult() {
        return (T) getPreviousResult(getClass(), true);
    }

    private <U extends AbstractTestResultAction> U getPreviousResult(Class<U> type, boolean eager) {
        Run<?, ?> b = run;
        Set<Integer> loadedBuilds;
        if (!eager && run.getParent() instanceof LazyBuildMixIn.LazyLoadingJob) {
            loadedBuilds = ((LazyBuildMixIn.LazyLoadingJob<?, ?>) run.getParent()).getLazyBuildMixIn()._getRuns().getLoadedBuilds().keySet();
        }
        else {
            loadedBuilds = null;
        }
        while (true) {
            b = loadedBuilds == null || loadedBuilds.contains(b.number - /* assuming there are no gaps */1) ? b.getPreviousBuild() : null;
            if (b == null)
                return null;
            U r = b.getAction(type);
            if (r != null) {
                if (r == this) {
                    throw new IllegalStateException(this + " was attached to both " + b + " and " + run);
                }
                if (r.run.number != b.number) {
                    throw new IllegalStateException(r + " was attached to both " + b + " and " + r.run);
                }
                return r;
            }
        }
    }

    public TestResult findPreviousCorresponding(TestResult test) {
        T previousResult = getPreviousResult();
        if (previousResult != null) {
            TestResult testResult = (TestResult) getResult();
            return testResult.findCorrespondingResult(test.getId());
        }

        return null;
    }

    public TestResult findCorrespondingResult(String id) {
        final Object testResult = getResult();
        if (!(testResult instanceof TestResult)) {
            return null;
        }
        return ((TestResult) testResult).findCorrespondingResult(id);
    }

    /**
     * A shortcut for summary.jelly
     *
     * @return List of failed tests from associated test result.
     */
    public List<? extends TestResult> getFailedTests() {
        return Collections.emptyList();
    }

    /**
     * A shortcut for scripting
     *
     * @return List of passed tests from associated test result.
     * @since 1.10
     */
    @Nonnull
    public List<? extends TestResult> getPassedTests() {
        return Collections.emptyList();
    }

    /**
     * A shortcut for scripting
     *
     * @return List of skipped tests from associated test result.
     * @since 1.10
     */
    @Nonnull
    public List<? extends TestResult> getSkippedTests() {
        return Collections.emptyList();
    }

    /**
     * Start for Test Result Trends.
     * From here onwards start the code area responsible for generating various test result trends.
     */

    public hudson.tasks.junit.TestResult loadXml() {
        return null;
    }

    /**
     * A method for getting the list of packages for all levels of hierarchy.
     *
     * @return Array of packages of all hierarchies.
     */
<<<<<<< HEAD
    public String[] getProjectList() {
=======
    public final String[] getProjectList() {
>>>>>>> f8579abd

        /*
         * If project list is already ready no need to construct again.
         */
        if (null != projectList)
            return projectList;
        hudson.tasks.junit.TestResult r = loadXml();
        Collection<SuiteResult> suiteList = r.getSuites();

        /*
         * A set for the package names.
         */
        Map<Integer, HashSet<String>> projectSet = new HashMap<>();
        int projectCount = 0;
        final int projectCountLimit = 50;
        int levelCap = Integer.MAX_VALUE;
        for (SuiteResult suiteResult : suiteList) {
            String suiteName = suiteResult.getName();
            String projectName = "";

            String[] packageTree = suiteName.split("[.]");

            /*
             * Iterating till the length-1 of packageTree array to exclude class name.
             */
            for (int level = 0; level < packageTree.length - 1 && level <= levelCap; level++) {
                if (!projectName.isEmpty())
                    projectName += '.';
                projectName += packageTree[level];
                if (!projectSet.containsKey(level)) {
                    projectSet.put(level, new HashSet<String>());
                }
                if (!projectSet.get(level).contains(projectName)) {
                    projectSet.get(level).add(projectName);
                    projectCount++;
                }
                if (projectCount > projectCountLimit) {
                    int levelToDel = projectSet.size() - 1;
                    int deletionSize = projectSet.get(levelToDel).size();
                    projectSet.remove(levelToDel);
                    projectCount -= deletionSize;
                    levelCap = projectSet.size() - 1;
                }
            }
        }

        /*
         * Converting the set of package names to the corresponding array
         * and finally sorting it in ascending order.
         */
        projectList = new String[projectCount];
        int index = 0;
        for (int level : projectSet.keySet()) {
            Set<String> projectSetPerLevel = projectSet.get(level);
            for (String projectName : projectSetPerLevel) {
                projectList[index] = projectName;
                index++;
            }
        }
        Arrays.sort(projectList);
        return projectList;
    }

    /**
     * Generates a PNG image for the test result trend.
     */
    public void doGraph(StaplerRequest req, StaplerResponse rsp) throws IOException {
        if (ChartUtil.awtProblemCause != null) {
            // not available. send out error message
            rsp.sendRedirect2(req.getContextPath() + "/images/headless.png");
            return;
        }

        if (req.checkIfModified(run.getTimestamp(), rsp))
            return;

        /*
         * Utility method for creating various test result trends.
         */
        doGraphUtil(req, rsp);
    }

    /**
     * A utility method for constructing trends based upon the query parameters passed in the
     * request message.
     *
     * @param req HTTP request message for the image of trend.
     * @param rsp HTTP response message for the requested image.
     * @throws IOException in case an exception occurs in
     *                     {@link ChartUtil#generateGraph(StaplerRequest, StaplerResponse, JFreeChart, Area)}
     */
    public void doGraphUtil(StaplerRequest req, StaplerResponse rsp) throws IOException {
        String projectLevel = getParameter(req, AbstractTestResultAction.PROJECTLEVEL);
        String trendType = getParameter(req, AbstractTestResultAction.TRENDTYPE);

        /*
         * A binary search for verifying whether the given project level is valid or not. If found in the
         * array or is equal to "AllProjects" the valid else not.
         */
        int index = Arrays.binarySearch(projectList, projectLevel);
        if ((index >= 0 || projectLevel.equals(AbstractTestResultAction.ALLPROJECTS)) && trendType.equals(AbstractTestResultAction.BUILD_ANALYSIS)) {

            /*
             * This method generates the trend depicting no. of failed, passed and skipped testcases for
             * the specified project or for all projects.
             */
            //ChartUtil.generateGraph(req, rsp, createChart(req, buildDataSet(req)), calcDefaultSize());
            ChartUtil.generateGraph(req, rsp, createChart(req, buildDataSetPerProject(req)), calcDefaultSize());
        }
        else if ((index >= 0 || projectLevel.equals(AbstractTestResultAction.ALLPROJECTS)) && trendType.equals(AbstractTestResultAction.LENGTHY_TESTS)) {

            /*
             * This method generates the trends depicting no. of passed testcases which took longer duration
             * to run in the given build.
             */
            ChartUtil.generateGraph(req, rsp, createChart(req, buildLengthyTestDataset(req)), calcDefaultSize());
        }
        else if ((index >= 0 || projectLevel.equals(AbstractTestResultAction.ALLPROJECTS)) && trendType.equals(AbstractTestResultAction.FLAKY_TESTS)) {

            /*
             * This method generates the trends depicting no. of passed and failed testcases which were
             * inconsistently failing or passing i.e. flappy behaviour.
             */
            ChartUtil.generateGraph(req, rsp, createXYChart(req, buildFlapperDataset(req)), calcDefaultSize());
        }
        else {

            /*
             * This method is invoked when a user deliberately fires a wrong url with invalid query
             * parameters and it depicts trend showing no. of passed, failed and skipped testcases for all
             * projects.
             */
            ChartUtil.generateGraph(req, rsp, createChart(req, buildDataSet(req)), calcDefaultSize());
        }
    }

    /**
     * Generates a clickable map HTML for {@link #doGraph(StaplerRequest, StaplerResponse)}.
     */
    public void doGraphMap(StaplerRequest req, StaplerResponse rsp) throws IOException {
        if (req.checkIfModified(run.getTimestamp(), rsp))
            return;

        /*
         * The Utility method to generate a mapping from chart coordinates to url to redirect to on
         * clicking the trend.
         */
        doGraphMapUtil(req, rsp);
    }

    /**
     * A utility method for constructing a mapping from chart coordinates to the url to redirect to on
     * clicking the trend.
     *
     * @param req HTTP request message for the image of trend.
     * @param rsp HTTP response message for the requested image.
     * @throws IOException In case an exception occurs in
     *                     {@link ChartUtil#generateClickableMap(StaplerRequest, StaplerResponse, JFreeChart, Area)}
     */
    public void doGraphMapUtil(StaplerRequest req, StaplerResponse rsp) throws IOException {
        String projectLevel = getParameter(req, AbstractTestResultAction.PROJECTLEVEL);
        String trendType = getParameter(req, AbstractTestResultAction.TRENDTYPE);
        int index = Arrays.binarySearch(projectList, projectLevel);
        if ((index >= 0 || projectLevel.equals(AbstractTestResultAction.ALLPROJECTS)) && trendType.equals(AbstractTestResultAction.BUILD_ANALYSIS)) {

            /*
             * This method generates a mapping from chart coordinates to url, to redirect to on clicking the
             * trend generated by same conditions in {@link #doGraphUtil(StaplerRequest, StaplerResponse)}
             */
            //ChartUtil.generateClickableMap(req, rsp, createChart(req, buildDataSet(req)), calcDefaultSize());
            ChartUtil.generateClickableMap(req, rsp, createChart(req, buildDataSetPerProject(req)), calcDefaultSize());
        }
        else if ((index >= 0 || projectLevel.equals(AbstractTestResultAction.ALLPROJECTS)) && trendType.equals(AbstractTestResultAction.LENGTHY_TESTS)) {

            /*
             * This method generates a mapping from chart coordinates to url, to redirect to on clicking the
             * trend generated by same conditions in {@link #doGraphUtil(StaplerRequest, StaplerResponse)}
             */
            ChartUtil.generateClickableMap(req, rsp, createChart(req, buildLengthyTestDataset(req)), calcDefaultSize());
        }
        else if ((index >= 0 || projectLevel.equals(AbstractTestResultAction.ALLPROJECTS)) && trendType.equals(AbstractTestResultAction.FLAKY_TESTS)) {

            /*
             * This method generates a mapping from chart coordinates to url, to redirect to on clicking the
             * trend generated by same conditions in {@link #doGraphUtil(StaplerRequest, StaplerResponse)}
             */
            ChartUtil.generateClickableMap(req, rsp, createXYChart(req, buildFlapperDataset(req)), calcDefaultSize());
        }
        else {

            /*
             * This method is invoked when a user deliberately fires a wrong url with invalid query
             * parameters and it generates a mapping for the same scenario as in
             * {@link #doGraphUtil(StaplerRequest, StaplerResponse)}.
             */
            ChartUtil.generateClickableMap(req, rsp, createChart(req, buildDataSet(req)), calcDefaultSize());
        }
    }

    /**
     * A method to extract value of query parameters from url.
     *
     * @param req       The HTTP request message.
     * @param paramName The name of the query parameter to be extracted.
     * @return The extracted value of the of the query parameter.
     * <p>
     * If the user deliberately fires url with less query parameters then those missing query parameters
     * are assigned default values.
     */
    private String getParameter(StaplerRequest req, String paramName) {
        String paramValue = req.getParameter(paramName);
        if (paramValue == null) {

            /*
             * The default values for each of the mandatory query parameter.
             */
            if (paramName.equals(AbstractTestResultAction.FAILUREONLY))
                return AbstractTestResultAction.ISFAILUREONLY;
            else if (paramName.equals(AbstractTestResultAction.PROJECTLEVEL))
                return AbstractTestResultAction.ALLPROJECTS;
            else if (paramName.equals(AbstractTestResultAction.TRENDTYPE))
                return AbstractTestResultAction.BUILD_ANALYSIS;
            else if (paramName.equals(AbstractTestResultAction.METRICNAME))
                return AbstractTestResultAction.THRESHOLD;
            else if (paramName.equals(AbstractTestResultAction.ORDERBY))
                return AbstractTestResultAction.FAILMETRIC;
        }
        return paramValue;
    }

    /**
     * Returns a full path down to a test result
     */
    public String getTestResultPath(TestResult it) {
        return getUrlName() + "/" + it.getRelativePathFrom(null);
    }

    /**
     * Determines the default size of the trend graph.
     * <p>
     * This is default because the query parameter can choose arbitrary size.
     * If the screen resolution is too low, use a smaller size.
     */
    private Area calcDefaultSize() {
        Area res = Functions.getScreenResolution();
        if (res != null && res.width <= 800)
            return new Area(250, 100);
        else
            return new Area(500, 200);
    }

    /**
     * A method to build the dataset to be used for generating trends.
     *
     * @param req The HTTP request message for the trend.
     * @return An object of type {@link CategoryDataset} in which columns are the build numbers to be depicted on
     * x-axis and rows are the different data series that need to be analysed.
     * <p>
     * This method creates {@link CategoryDataset} object and the created object is exactly same as the one
     * created by {@link #buildDataSetPerProject(StaplerRequest)} with the only difference being it does not
     * work for a particular project but only for "AllProjects" option.
     * <p>
     * This method is retained though its functionality is subset of functionality of
     * {@link #buildDataSetPerProject(StaplerRequest)} as it was there in older versions also.
     */
    private CategoryDataset buildDataSet(StaplerRequest req) {
        boolean failureOnly = Boolean.valueOf(getParameter(req, AbstractTestResultAction.FAILUREONLY));

        DataSetBuilder<String, ChartUtil.NumberOnlyBuildLabel> dsb = new DataSetBuilder<>();

        int cap = Integer.getInteger(AbstractTestResultAction.class.getName() + ".test.trend.max", Integer.MAX_VALUE);
        int count = 0;
        for (AbstractTestResultAction<?> a = this; a != null; a = a.getPreviousResult(AbstractTestResultAction.class, false)) {
            if (++count > cap) {
                LOGGER.log(Level.FINE, "capping test trend for {0} at {1}", new Object[]{run, cap});
                break;
            }
            dsb.add(a.getFailCount(), "failed", new ChartUtil.NumberOnlyBuildLabel(a.run));
            if (!failureOnly) {
                dsb.add(a.getSkipCount(), "skipped", new ChartUtil.NumberOnlyBuildLabel(a.run));
                dsb.add(a.getTotalCount() - a.getFailCount() - a.getSkipCount(), "total", new ChartUtil.NumberOnlyBuildLabel(a.run));
            }
        }
        LOGGER.log(Level.FINER, "total test trend count for {0}: {1}", new Object[]{run, count});
        return dsb.build();
    }

    private void buildDataSetPerProjectUtil(List<CaseResult> tests, boolean allPackages, String projectLevel,
                                            DataSetBuilder<String, ChartUtil.NumberOnlyBuildLabel> dsb,
                                            AbstractTestResultAction<?> a, String seriesName) {
        String toolTipString = "";
        final int maxToolTipLength = 100;
        boolean generateToolTip = true;
        int count = 0;
        for (CaseResult caseResult : tests) {
            String caseName = caseResult.getFullName();
            if (!allPackages && !caseName.startsWith(projectLevel))
                continue;
            count++;
            caseName = caseResult.getName();
            if (!generateToolTip)
                continue;
            else if (toolTipString.length() + caseName.length() > maxToolTipLength) {
                generateToolTip = false;
                toolTipString += ",...";
                continue;
            }
            if (!toolTipString.equals(""))
                toolTipString += ", ";
            toolTipString += caseName;
        }
        ChartUtil.NumberOnlyBuildLabel label = new ChartUtil.NumberOnlyBuildLabel(a.run);
        dsb.add(count, seriesName, label);

        /*
         * Also being stored in {@link #failToolTip, #skipToolTip, #totalToolTip} in order to generate tooltips on
         * hovering mouse over the trend.
         */
        if (seriesName.equals("failed"))
            failToolTip.put(label, toolTipString);
        else if (seriesName.equals("skipped"))
            skipToolTip.put(label, toolTipString);
        else
            totalToolTip.put(label, toolTipString);
    }

    /**
     * A method to build dataset for the chosen project to generate trends.
     *
     * @param req The HTTP request message for the particular project or all projects for overall
     *            build analysis trend type.
     * @return An object of type {@link CategoryDataset} in which columns are the build numbers to be
     * displayed on x-axis and rows are the different data series that need to be analysed for the chosen
     * project.
     * <p>
     * This method creates {@link CategoryDataset} object for the chosen project with three data series
     * namely "failed" for the no. of failed testcases, "skipped" for number of skipped testcases and
     * "total" which contains no. of passed testcases. As the generated chart is stacked area chart and
     * total is plotted on top of failed and skipped data series so, total(data series) effectively
     * depict total number of testcases in the build.
     */
    private CategoryDataset buildDataSetPerProject(StaplerRequest req) {
        boolean failureOnly = Boolean.valueOf(getParameter(req, AbstractTestResultAction.FAILUREONLY));
        String projectLevel = getParameter(req, AbstractTestResultAction.PROJECTLEVEL);
        boolean allPackages = projectLevel.equals(AbstractTestResultAction.ALLPROJECTS);
        DataSetBuilder<String, ChartUtil.NumberOnlyBuildLabel> dsb = new DataSetBuilder<String, ChartUtil.NumberOnlyBuildLabel>();
        int cap = Integer.getInteger(AbstractTestResultAction.class.getName() + ".test.trend.max", Integer.MAX_VALUE);
        int count = 0;
        failToolTip = new ConcurrentHashMap<>();
        skipToolTip = new ConcurrentHashMap<>();
        totalToolTip = new ConcurrentHashMap<>();
        for (AbstractTestResultAction<?> a = this; a != null; a = a.getPreviousResult(AbstractTestResultAction.class, false)) {
            if (++count > cap) {
                LOGGER.log(Level.FINE, "capping test trend for {0} at {1}", new Object[]{run, cap});
                break;
            }
            hudson.tasks.junit.TestResult r = a.loadXml();
            List<CaseResult> failedTests = r.getFailedTests();
            buildDataSetPerProjectUtil(failedTests, allPackages, projectLevel, dsb, a, "failed");
            if (!failureOnly) {
                List<CaseResult> skippedTests = r.getSkippedTests();
                buildDataSetPerProjectUtil(skippedTests, allPackages, projectLevel, dsb, a, "skipped");

                List<CaseResult> passedTests = r.getPassedTests();
                buildDataSetPerProjectUtil(passedTests, allPackages, projectLevel, dsb, a, "total");
            }
        }
        LOGGER.log(Level.FINER, "total test trend count for {0}: {1}", new Object[]{run, count});
        return dsb.build();
    }

    /**
     * A method to calculate ewma(exponentially weighted moving average) time for the given testcase and to
     * check whether the testcase took longer to run.
     *
     * @param alpha    As name suggests it is the alpha parameter involved in calculating ewma. It is the
     *                 weight assigned to time taken by the given testcase when last time it passed.
     * @param caseResult       The {@link CaseResult} object representing the testcase for which we need to compute
     *                 ewma time to check whether it took longer to run.
     * @param allTests Hash Map containing all the testcases which passed in any of the previous builds. The
     *                 testcases are key and their ewma Time is the corresponding value.
     * @return 1 if the given testcase took longer to run else returns 0.
     */
    private int calculateLengthyTestsByMean(float alpha, CaseResult caseResult, Map<String, Float> allTests) {
        String testName = caseResult.getFullName();
        int count = 0;
        float ewmaTime = allTests.getOrDefault(testName, 0.0f);

        /*
         * If this the first build in which the given testcase passed then the testcase won't be considered
         * to be taking longer to run in this build.
         */
        if (allTests.containsKey(testName) && caseResult.getDuration() > ewmaTime) {
            count++;
        }

        /*
         * If this the first build in which given testcase passed then its ewma time is equal to the
         * duration it took run and from hereon the ewma time will be calculated based upon the formula in
         * else clause and will be rounded to 5 decimal places.
         */
        if (!allTests.containsKey(testName)) {
            allTests.put(testName, caseResult.getDuration());
        }
        else {
            ewmaTime = alpha * caseResult.getDuration() + (1 - alpha) * ewmaTime;
            ewmaTime = (1.0f * Math.round(100000 * ewmaTime)) / 100000;
            allTests.put(testName, ewmaTime);
        }
        return count;
    }

    /**
     * A method to determine whether a passed testcase took longer to run based upon the max time it took
     * to run among all the previous builds.
     *
     * @param caseResult       The {@link CaseResult} object representing the testcase for which we need to determine
     *                 whether it took longer to run in this build.
     * @param allTests Hash Map containing all the testcases which passed in any of the previous builds. The
     *                 testcases are key and the max time they took among all previous builds is the
     *                 corresponding value.
     * @return 1 if the given testcase took longer to run else returns 0.
     */
    private int calculateLengthyTestsByMax(CaseResult caseResult, Map<String, Float> allTests) {
        String testName = caseResult.getFullName();
        int count = 0;
        float maxTime = allTests.getOrDefault(testName, 0.0f);

        /*
         * If this the first build in which the given testcase passed then the testcase won't be considered
         * to be taking longer to run in this build.
         */
        if (allTests.containsKey(testName) && caseResult.getDuration() > maxTime) {
            count++;
        }
        maxTime = Math.max(maxTime, caseResult.getDuration());
        allTests.put(testName, maxTime);
        return count;
    }

    /**
     * A method to determine whether a passed testcase took longer to run based upon the time it took to
     * run in the previous build in which it passed.
     *
     * @param caseResult       The {@link CaseResult} object representing the testcase for which we need to determine
     *                 whether it took longer to run in this build.
     * @param allTests Hash Map containing all the testcases which passed in any of the previous builds. The
     *                 testcases are key and the time they took in the previous build in which they passed
     *                 are the corresponding values.
     * @return 1 if the given testcase took longer to run else returns 0.
     */
    private int calculateLengthyTestsByPrev(CaseResult caseResult, Map<String, Float> allTests) {
        String testName = caseResult.getFullName();
        int count = 0;
        float prevTime = allTests.getOrDefault(testName, 0.0f);

        /*
         * If this the first build in which the given testcase passed then the testcase won't be considered
         * to be taking longer to run in this build.
         */
        if (allTests.containsKey(testName) && caseResult.getDuration() > prevTime) {
            count++;
        }
        prevTime = caseResult.getDuration();
        allTests.put(testName, prevTime);
        return count;
    }

    /**
     * A method to determine whether a passed testcase took longer to run based upon whether the time it
     * took to run is greater than the predefined threshold.
     *
     * @param threshold The threshold which classifies a testcase as taking longer to run if the testcase
     *                  takes more than the threshold amount of time to run.
     * @param cr        The {@link CaseResult} object representing the testcase for which we need to determine
     *                  whether it took longer to run in this build.
     * @return 1 if the given testcase took longer to run else returns 0.
     */
    private int calculateLengthyTestsByThreshold(float threshold, CaseResult cr) {
        if (cr.getDuration() > threshold) {
            return 1;
        }
        return 0;
    }

    /**
     * A method to build dataset for the chosen project in order to generate trends for the analysis of
     * testcases which took longer to run.
     *
     * @param req The HTTP request message for the particular project or all projects for "lengthy tests"
     *            trend type.
     * @return An object of type {@link CategoryDataset} in which columns are the build numbers to be
     * displayed on x-axis and row is the data series depicting no. of passed testcases which took
     * longer to run in the respective builds.
     * <p>
     * This method creates {@link CategoryDataset} object for the chosen project with data series named
     * "Lengthy Tests".
     */
    private CategoryDataset buildLengthyTestDataset(StaplerRequest req) {
        String projectLevel = getParameter(req, AbstractTestResultAction.PROJECTLEVEL);
        String metricName = getParameter(req, AbstractTestResultAction.METRICNAME);
        boolean allPackages = projectLevel.equals(AbstractTestResultAction.ALLPROJECTS);
        DataSetBuilder<String, ChartUtil.NumberOnlyBuildLabel> dsb = new DataSetBuilder<String, ChartUtil.NumberOnlyBuildLabel>();
        int cap = Integer.getInteger(AbstractTestResultAction.class.getName() + ".test.trend.max", Integer.MAX_VALUE);
        int count = 0;
        lengthyToolTip = new ConcurrentHashMap<>();

        /*
         * A stack is used to traverse the builds in ascending order of build number. First traverse the
         * builds in descending order of build number and push each of the builds onto the stack. Next
         * pop each element of the stack and traverse the builds in ascending order of build number.
         */
        Deque<AbstractTestResultAction<?>> stack = new ArrayDeque<AbstractTestResultAction<?>>();
        for (AbstractTestResultAction<?> a = this; a != null; a = a.getPreviousResult(AbstractTestResultAction.class, false)) {
            if (++count > cap) {
                LOGGER.log(Level.FINE, "capping test trend for {0} at {1}", new Object[]{run, cap});
                break;
            }
            stack.push(a);
        }

        /*
         * A hash map for storing mapping of a testcase to the numerical value of metric used for determining
         * whether the testcase is taking longer to run.
         */
        Map<String, Float> allTests = new HashMap<String, Float>();
        while (!stack.isEmpty()) {
            AbstractTestResultAction<?> a = stack.peek();
            hudson.tasks.junit.TestResult r = a.loadXml();
            List<CaseResult> passedTests = r.getPassedTests();
            int lengthyTestCount = 0;
            boolean generateToolTip = true;
            final int maxToolTipLength = 100;
            String toolTipString = "";
            for (CaseResult caseResult : passedTests) {
                String caseName = caseResult.getFullName();
                if (!allPackages && !caseName.startsWith(projectLevel))
                    continue;
                int moreLengthyTests = 0;

                /*
                 * Default metric for determining whether a testcase took longer to run is "mean" i.e.
                 * metric using exponentially weighted moving average of test duration till the previous
                 * build.
                 * As of now only default metric i.e. "mean" is enabled but other metrics can also be
                 * enabled by including them in the drop down menu provided on Jenkins UI.
                 */
                if (metricName.equals(AbstractTestResultAction.THRESHOLD)) {
                    final float threshold = 0.002f;
                    moreLengthyTests += calculateLengthyTestsByThreshold(threshold, caseResult);
                }
                else if (metricName.equals(AbstractTestResultAction.MAX)) {
                    moreLengthyTests += calculateLengthyTestsByMax(caseResult, allTests);
                }
                else if (metricName.equals(AbstractTestResultAction.PREV)) {
                    moreLengthyTests += calculateLengthyTestsByPrev(caseResult, allTests);
                }
                else {
                    final float alpha = 0.5f;
                    moreLengthyTests += calculateLengthyTestsByMean(alpha, caseResult, allTests);
                }
                lengthyTestCount += moreLengthyTests;
                caseName = caseResult.getName();
                if (!generateToolTip || moreLengthyTests == 0)
                    continue;
                else if (toolTipString.length() + caseName.length() > maxToolTipLength) {
                    generateToolTip = false;
                    toolTipString += ",...";
                    continue;
                }
                if (!toolTipString.equals(""))
                    toolTipString += ", ";
                toolTipString += caseName;
            }
            ChartUtil.NumberOnlyBuildLabel label = new ChartUtil.NumberOnlyBuildLabel(a.run);
            dsb.add(lengthyTestCount, "Lengthy Tests", label);

            /*
             * Also being stored in {@link #lengthyToolTip} in order to generate tooltips on hovering mouse
             * over the trend.
             */
            lengthyToolTip.put(label, toolTipString);
            stack.pop();
        }
        LOGGER.log(Level.FINER, "total test trend count for {0}: {1}", new Object[]{run, count});
        return dsb.build();
    }

    private void shiftBuildHistoryUtil(ArrayDeque<Pair<AbstractTestResultAction<?>, HashSet<Integer>>> buildHistory,
                                       Map<Integer, ArrayDeque<AbstractTestResultAction<?>>> testsHistory) {
        Pair<AbstractTestResultAction<?>, HashSet<Integer>> lastBuild = buildHistory.peek();
        buildHistory.remove();
        AbstractTestResultAction<?> a = lastBuild.first;
        HashSet<Integer> buildSet = lastBuild.second;
        int count = 0;
        for (Integer testCaseIndex : buildSet) {
            ArrayDeque<AbstractTestResultAction<?>> testHistory = testsHistory.get(testCaseIndex);
            while (testHistory != null && !testHistory.isEmpty() && testHistory.peek().run.number >= a.run.number) {
                testHistory.remove();
            }
            if (testHistory != null && !testHistory.isEmpty()) {
                count++;
            }
        }
        flapperCountToolTip.put(a.run.number, count);
    }

    private XYDataset buildFlapperDataset(StaplerRequest req) {
        String projectLevel = getParameter(req, AbstractTestResultAction.PROJECTLEVEL);
        boolean allPackages = projectLevel.equals(AbstractTestResultAction.ALLPROJECTS);
        String orderBy = getParameter(req, AbstractTestResultAction.ORDERBY);
        XYSeriesCollection dataset = new XYSeriesCollection();
        List<XYSeries> failSeries = new ArrayList<>();
        int testsToDisplay = 20;
        int cap = Integer.getInteger(AbstractTestResultAction.class.getName() + ".test.trend.max", Integer.MAX_VALUE);
        int count = 0;
        Map<Integer, ArrayList<Integer>> testInfo = new HashMap<Integer, ArrayList<Integer>>();
        Map<String, Integer> testCaseIndex = new HashMap<>();
        mostFailedTestCases = new ArrayList<String>();
        XYSeries xySeries = new XYSeries(0);
        flapperCountToolTip = new HashMap<>();
        final int buildHistorySize = 10;
        ArrayDeque<Pair<AbstractTestResultAction<?>, HashSet<Integer>>> buildHistory = new ArrayDeque<>();
        Map<Integer, ArrayDeque<AbstractTestResultAction<?>>> testsHistory = new HashMap<>();
        for (AbstractTestResultAction<?> a = this; a != null; a = a.getPreviousResult(AbstractTestResultAction.class, false)) {
            if (++count > cap) {
                LOGGER.log(Level.FINE, "capping test trend for {0} at {1}", new Object[]{run, cap});
                break;
            }
            if (this.run.number - a.run.number + 1 > buildHistorySize) {
                shiftBuildHistoryUtil(buildHistory, testsHistory);
            }
            HashSet<Integer> buildSet = new HashSet<>();
            hudson.tasks.junit.TestResult r = a.loadXml();
            List<CaseResult> tests = r.getFailedTests();
            for (CaseResult caseResult : tests) {
                String caseName = caseResult.getFullName();
                if (!allPackages && !caseName.startsWith(projectLevel))
                    continue;
                if (!testCaseIndex.containsKey(caseName)) {
                    int index = testCaseIndex.size() + 1;
                    testCaseIndex.put(caseName, index);
                    testInfo.put(index, new ArrayList<Integer>());
                    List<Integer> infoList = testInfo.get(index);
                    infoList.add(0);
                    infoList.add(0);
                    infoList.add(-1);
                }
                int index = testCaseIndex.get(caseName);
                List<Integer> infoList = testInfo.get(index);
                infoList.set(0, infoList.get(0) + 1);
                if (infoList.get(2) == 1) {
                    infoList.set(1, infoList.get(1) + 1);
                    ArrayDeque<AbstractTestResultAction<?>> testHistory = testsHistory.getOrDefault(index, new ArrayDeque<>());
                    testHistory.add(a);
                    testsHistory.put(index, testHistory);
                }
                infoList.set(2, 0);
                infoList.add(a.run.number);
                buildSet.add(index);
            }
            tests = r.getPassedTests();
            for (CaseResult caseResult : tests) {
                String caseName = caseResult.getFullName();
                if (!allPackages && !caseName.startsWith(projectLevel))
                    continue;
                Integer index = testCaseIndex.get(caseName);
                if (index != null) {
                    List<Integer> infoList = testInfo.get(index);
                    infoList.set(2, 1);
                }
            }
            xySeries.add(a.run.number, null);
            buildHistory.add(new Pair<>(a, buildSet));
        }
        while (!buildHistory.isEmpty()) {
            shiftBuildHistoryUtil(buildHistory, testsHistory);
        }
        List<Pair<Integer, String>> testFailCount = new ArrayList<>();
        for (String caseName : testCaseIndex.keySet()) {
            int index = testCaseIndex.get(caseName);
            if (orderBy.equals(AbstractTestResultAction.FLAPMETRIC)) {
                testFailCount.add(new Pair<Integer, String>(testInfo.get(index).get(1), caseName));
            }
            else {
                testFailCount.add(new Pair<Integer, String>(testInfo.get(index).get(0), caseName));
            }
        }
        testFailCount.sort(new PairComparator<Integer, String>());
        testsToDisplay = Math.min(testsToDisplay, testFailCount.size());
        flapperInfo = new HashMap<>();
        mostFailedTestCases = new ArrayList<>(testsToDisplay);
        xySeries.add(this.run.number + 0.5, testsToDisplay + 0.5);
        failSeries.add(xySeries);
        for (int i = 1; i <= testsToDisplay; i++) {
            xySeries = new XYSeries(i);
            mostFailedTestCases.add("");
            failSeries.add(xySeries);
        }
        for (int testIndex = 1; testIndex <= testsToDisplay; testIndex++) {
            Pair<Integer, String> testCase = testFailCount.get(testIndex - 1);
            String caseName = testCase.second;
            int y = testsToDisplay - testIndex + 1;
            int index = testCaseIndex.get(caseName);
            List<Integer> infoList = testInfo.get(index);
            mostFailedTestCases.set(y - 1, caseName);
            ArrayList<Integer> flapperInfoList = new ArrayList<>();
            flapperInfoList.add(infoList.get(0));
            flapperInfoList.add(infoList.get(1));
            flapperInfo.put(y, flapperInfoList);
            for (int i = 3; i < infoList.size(); i++) {
                int x = infoList.get(i);
                if (i > 3) {
                    int previousX = infoList.get(i - 1);
                    if (previousX - x > 1) {
                        xySeries = failSeries.get(testIndex);
                        xySeries.add(x + 1, null);
                    }
                }
                xySeries = failSeries.get(testIndex);
                xySeries.add(x, y);
            }
        }
        LOGGER.log(Level.FINER, "total test trend count for {0}: {1}", new Object[]{run, count});
        for (int testIndex = 0; testIndex <= testsToDisplay; testIndex++) {
            dataset.addSeries(failSeries.get(testIndex));
        }
        return dataset;
    }

    /**
     * A method to get y-axis/range axis label for the trend.
     *
     * @param req The HTTP request message.
     * @return Y-axis/range axis label as a string.
     */
    private String getYAxisLabel(StaplerRequest req) {
        String trendType = getParameter(req, AbstractTestResultAction.TRENDTYPE);
        if (trendType.equals(AbstractTestResultAction.BUILD_ANALYSIS) || trendType.equals(AbstractTestResultAction.LENGTHY_TESTS) || trendType.equals(AbstractTestResultAction.FLAKY_TESTS))
            return "Count";
        else
            return "count";
    }

    /**
     * Method to create and render trends on Jenkins UI.
     *
     * @param req     The HTTP request message.
     * @param dataset The dataset containing each of the data series to be rendered on the generated chart.
     * @return An object of type {@link JFreeChart} which contains information about all the properties of
     * chart as well as the renderer object.
     * <p>
     * The renderer object has overridden {@link StackedAreaRenderer2#generateURL(CategoryDataset, int, int)}
     * and {@link StackedAreaRenderer2#generateToolTip(CategoryDataset, int, int)} for generating custom url
     * for clickable map and for generating custom tool tip to display on hovering mouse over the chart
     * respectively.
     */
    private JFreeChart createChart(StaplerRequest req, CategoryDataset dataset) {

        final String relPath = getRelPath(req);
        String yaxis = getYAxisLabel(req);

        final JFreeChart chart = ChartFactory.createStackedAreaChart(
                null,                   // chart title
                null,                   // unused
                yaxis,                  // range axis label
                dataset,                  // data
                PlotOrientation.VERTICAL, // orientation
                false,                     // include legend
                true,                     // tooltips
                false                     // urls
        );

        // NOW DO SOME OPTIONAL CUSTOMISATION OF THE CHART...

        // set the background color for the chart...

//        final StandardLegend legend = (StandardLegend) chart.getLegend();
//        legend.setAnchor(StandardLegend.SOUTH);

        chart.setBackgroundPaint(Color.white);

        final CategoryPlot plot = chart.getCategoryPlot();

        // plot.setAxisOffset(new Spacer(Spacer.ABSOLUTE, 5.0, 5.0, 5.0, 5.0));
        plot.setBackgroundPaint(Color.WHITE);
        plot.setOutlinePaint(null);
        plot.setForegroundAlpha(0.8f);
//        plot.setDomainGridlinesVisible(true);
//        plot.setDomainGridlinePaint(Color.white);
        plot.setRangeGridlinesVisible(true);
        plot.setRangeGridlinePaint(Color.black);

        CategoryAxis domainAxis = new ShiftedCategoryAxis(null);
        plot.setDomainAxis(domainAxis);
        domainAxis.setCategoryLabelPositions(CategoryLabelPositions.UP_90);
        domainAxis.setLowerMargin(0.0);
        domainAxis.setUpperMargin(0.0);
        domainAxis.setCategoryMargin(0.0);

        final NumberAxis rangeAxis = (NumberAxis) plot.getRangeAxis();
        rangeAxis.setStandardTickUnits(NumberAxis.createIntegerTickUnits());

        StackedAreaRenderer ar;

        /*
         * "Messages" is present inside resources/hudson/tasks/test/Resource Bundle 'Messages' as properties
         * file and "Messages" class get constructed on building the plugin inside target/generated-sources/
         * localizer/hudson/tasks/test.
         * The Messages class is used for the purpose of internationalization.
         */
        if (getParameter(req, AbstractTestResultAction.TRENDTYPE).equals(AbstractTestResultAction.BUILD_ANALYSIS)) {
            ar = new StackedAreaRenderer2() {
                @Override
                public String generateURL(CategoryDataset dataset, int row, int column) {
                    ChartUtil.NumberOnlyBuildLabel label = (ChartUtil.NumberOnlyBuildLabel) dataset.getColumnKey(column);
                    return relPath + label.getRun().getNumber() + "/testReport/";
                }

                @Override
                public String generateToolTip(CategoryDataset dataset, int row, int column) {
                    ChartUtil.NumberOnlyBuildLabel label = (ChartUtil.NumberOnlyBuildLabel) dataset.getColumnKey(column);
                    switch (row) {
                        case 0:
                            return String.valueOf(Messages.AbstractTestResultAction_perProject(label.getRun().getDisplayName(), failToolTip.get(label)));
                        case 1:
                            return String.valueOf(Messages.AbstractTestResultAction_perProject(label.getRun().getDisplayName(), skipToolTip.get(label)));
                        default:
                            return String.valueOf(Messages.AbstractTestResultAction_perProject(label.getRun().getDisplayName(), totalToolTip.get(label)));
                    }
                }
            };
        }
        else if (getParameter(req, AbstractTestResultAction.TRENDTYPE).equals(AbstractTestResultAction.LENGTHY_TESTS)) {
            ar = new StackedAreaRenderer2() {
                @Override
                public String generateURL(CategoryDataset dataset, int row, int column) {
                    ChartUtil.NumberOnlyBuildLabel label = (ChartUtil.NumberOnlyBuildLabel) dataset.getColumnKey(column);
                    return relPath + label.getRun().getNumber() + "/testReport/";
                }

                @Override
                public String generateToolTip(CategoryDataset dataset, int row, int column) {
                    ChartUtil.NumberOnlyBuildLabel label = (ChartUtil.NumberOnlyBuildLabel) dataset.getColumnKey(column);
                    return String.valueOf(Messages.AbstractTestResultAction_lengthyTests(label.getRun().getDisplayName(), lengthyToolTip.get(label)));
                }
            };
        }
        else {
            ar = new StackedAreaRenderer2() {
                @Override
                public String generateURL(CategoryDataset dataset, int row, int column) {
                    ChartUtil.NumberOnlyBuildLabel label = (ChartUtil.NumberOnlyBuildLabel) dataset.getColumnKey(column);
                    return relPath + label.getRun().getNumber() + "/testReport/";
                }

                @Override
                public String generateToolTip(CategoryDataset dataset, int row, int column) {
                    ChartUtil.NumberOnlyBuildLabel label = (ChartUtil.NumberOnlyBuildLabel) dataset.getColumnKey(column);
                    AbstractTestResultAction a = label.getRun().getAction(AbstractTestResultAction.class);
                    switch (row) {
                        case 0:
                            return String.valueOf(Messages.AbstractTestResultAction_fail(label.getRun().getDisplayName(), a.getFailCount()));
                        case 1:
                            return String.valueOf(Messages.AbstractTestResultAction_skip(label.getRun().getDisplayName(), a.getSkipCount()));
                        default:
                            return String.valueOf(Messages.AbstractTestResultAction_test(label.getRun().getDisplayName(), a.getTotalCount()));
                    }
                }
            };
        }
        plot.setRenderer(ar);
        ar.setSeriesPaint(0, ColorPalette.RED); // First data series.
        ar.setSeriesPaint(1, ColorPalette.YELLOW); // Second data series.
        ar.setSeriesPaint(2, ColorPalette.BLUE); // third data series.

        // crop extra space around the graph
        plot.setInsets(new RectangleInsets(0, 0, 0, 5.0));

        return chart;
    }

    private String getRelPath(StaplerRequest req) {
        String relPath = req.getParameter("rel");
        if (relPath == null)
            return "";
        return relPath;
    }

    private JFreeChart createXYChart(StaplerRequest req, XYDataset dataset) {
        final String relPath = getRelPath(req);
        final String yAxis = "Test Cases";
        final String xAxis = "Build Number";
        final JFreeChart chart = ChartFactory.createXYLineChart(
                null,         // chart title
                xAxis,             // domain axis label
                yAxis,            // range axis label
                dataset,          // data
                PlotOrientation.VERTICAL, // orientation
                false,      // legends
                true,       // tooltips
                false);       // urls

        chart.setBackgroundPaint(Color.WHITE);

        XYPlot plot = chart.getXYPlot();
        plot.setBackgroundPaint(Color.WHITE);
        plot.setOutlinePaint(null);
        plot.setForegroundAlpha(0.8f);
        plot.setRangeGridlinesVisible(true);
        plot.setRangeGridlinePaint(Color.black);
        plot.setAxisOffset(new RectangleInsets(5.0, 5.0, 5.0, 5.0));
        NumberAxis domainAxis = (NumberAxis) plot.getDomainAxis();
        domainAxis.setStandardTickUnits(NumberAxis.createIntegerTickUnits());
        domainAxis.setLowerMargin(0.0);
        domainAxis.setUpperMargin(0.0);
        domainAxis.setTickMarkOutsideLength(5.0f);
        NumberAxis rangeAxis = (NumberAxis) plot.getRangeAxis();
        rangeAxis.setStandardTickUnits(NumberAxis.createIntegerTickUnits());
        rangeAxis.setTickLabelsVisible(false);
        rangeAxis.setAutoRangeIncludesZero(true);
        rangeAxis.setTickMarkOutsideLength(5.0f);
        rangeAxis.setLabelInsets(new RectangleInsets(10.0, 10.0, 10.0, 10.0));

        int testsToDisplay = plot.getSeriesCount() - 1;

        XYLineAndShapeRenderer renderer = new XYLineAndShapeRenderer();

        XYToolTipGenerator toolTipGenerator = new XYToolTipGenerator2() {
            @Override
            public String generateToolTip(XYDataset dataset, int series, int item) {
                int x = (int) (dataset.getXValue(series, item) + 0.5);
                int y = (int) (dataset.getYValue(series, item) + 0.5);
                String caseName = mostFailedTestCases.get(y - 1) + "\n";
                String totalFailCount = flapperInfo.get(y).get(0) + "\n";
                String flapCount = flapperInfo.get(y).get(1) + "\n";
                String flapperCount = flapperCountToolTip.get(x).toString();
                String build = "#" + x;
                return String.valueOf(Messages.AbstractTestResultAction_testInfo(build, caseName, totalFailCount, flapCount, flapperCount));
            }
        };

        XYURLGenerator urlGenerator = new XYToolTipGenerator2() {
            @Override
            public String generateURL(XYDataset dataset, int series, int item) {
                int x = (int) (dataset.getXValue(series, item) + 0.5);
                return relPath + x + "/testReport/";
            }
        };

        Marker flapCountMarker, flapperCountMarker;
        Font markerFont = new Font("Arial", Font.BOLD, 12);

        for (int testIndex = 0; testIndex <= testsToDisplay; testIndex++) {
            boolean isShapeVisible = !(testIndex == 0);
            renderer.setSeriesShapesFilled(testIndex, isShapeVisible);
            renderer.setSeriesShapesVisible(testIndex, isShapeVisible);
            renderer.setSeriesToolTipGenerator(testIndex, toolTipGenerator);
            renderer.setSeriesPaint(testIndex, Color.RED);
            renderer.setSeriesStroke(testIndex, new BasicStroke(4.0f));
//            if (testIndex == 0)
//                continue;
//            flapCountMarker = new ValueMarker(testIndex);
//            String flapCount = flapperInfo.get(testIndex).get(1).toString();
//            flapCountMarker.setPaint(Color.BLACK);
//            flapCountMarker.setLabel(flapCount);
//            flapCountMarker.setLabelAnchor(RectangleAnchor.BOTTOM_RIGHT);
//            flapCountMarker.setLabelTextAnchor(TextAnchor.TOP_RIGHT);
//            flapCountMarker.setLabelFont(markerFont);
//            plot.addRangeMarker(flapCountMarker);
        }
//        for (int buildNumber : flapperCountToolTip.keySet()) {
//            flapperCountMarker = new ValueMarker(buildNumber);
//            String flapperCount = flapperCountToolTip.get(buildNumber).toString();
//            flapperCountMarker.setPaint(Color.BLACK);
//            flapperCountMarker.setLabel(flapperCount);
//            flapperCountMarker.setLabelAnchor(RectangleAnchor.TOP_RIGHT);
//            flapperCountMarker.setLabelTextAnchor(TextAnchor.TOP_LEFT);
//            flapperCountMarker.setLabelFont(markerFont);
//            plot.addDomainMarker(flapperCountMarker);
//        }
        renderer.setURLGenerator(urlGenerator);
        plot.setRenderer(renderer);

        return chart;
    }

    /**
     * {@link TestObject}s do not have their own persistence mechanism, so updatable data of {@link TestObject}s
     * need to be persisted by the owning {@link AbstractTestResultAction}, and this method and
     * {@link #setDescription(TestObject, String)} provides that logic.
     *
     * <p>
     * The default implementation stores information in the 'this' object.
     *
     * @see TestObject#getDescription()
     */
    protected String getDescription(TestObject object) {
        return descriptions.get(object.getId());
    }

    protected void setDescription(TestObject object, String description) {
        descriptions.put(object.getId(), description);
    }

    public Object readResolve() {
        if (descriptions == null) {
            descriptions = new ConcurrentHashMap<String, String>();
        }

        return this;
    }

    @Extension
    public static final class Summarizer extends Run.StatusSummarizer {
        @Override
        public Run.Summary summarize(Run<?, ?> run, ResultTrend trend) {
            AbstractTestResultAction<?> trN = run.getAction(AbstractTestResultAction.class);
            if (trN == null) {
                return null;
            }
            Boolean worseOverride;
            switch (trend) {
                case NOW_UNSTABLE:
                    worseOverride = false;
                    break;
                case UNSTABLE:
                    worseOverride = true;
                    break;
                case STILL_UNSTABLE:
                    worseOverride = null;
                    break;
                default:
                    return null;
            }
            Run prev = run.getPreviousBuild();
            AbstractTestResultAction<?> trP = prev == null ? null : prev.getAction(AbstractTestResultAction.class);
            if (trP == null) {
                if (trN.getFailCount() > 0) {
                    return new Run.Summary(worseOverride != null ? worseOverride : true, Messages.Run_Summary_TestFailures(trN.getFailCount()));
                }
            }
            else {
                if (trN.getFailCount() != 0) {
                    if (trP.getFailCount() == 0) {
                        return new Run.Summary(worseOverride != null ? worseOverride : true, Messages.Run_Summary_TestsStartedToFail(trN.getFailCount()));
                    }
                    if (trP.getFailCount() < trN.getFailCount()) {
                        return new Run.Summary(worseOverride != null ? worseOverride : true, Messages.Run_Summary_MoreTestsFailing(trN.getFailCount() - trP.getFailCount(), trN.getFailCount()));
                    }
                    if (trP.getFailCount() > trN.getFailCount()) {
                        return new Run.Summary(worseOverride != null ? worseOverride : false, Messages.Run_Summary_LessTestsFailing(trP.getFailCount() - trN.getFailCount(), trN.getFailCount()));
                    }

                    return new Run.Summary(worseOverride != null ? worseOverride : false, Messages.Run_Summary_TestsStillFailing(trN.getFailCount()));
                }
            }
            return null;
        }
    }

    private static final class PairComparator<A extends Comparable<? super A>, B extends Comparable<? super B>> implements Comparator<Pair<A, B>> {
        public int compare(Pair<A, B> pair1, Pair<A, B> pair2) {
            if (pair1.first.compareTo(pair2.first) != 0) {
                return -1 * pair1.first.compareTo(pair2.first);
            }
            else
                return pair1.second.compareTo(pair2.second);
        }
    }

    /**
     * A generic class to encapsulate a pair of objects where each object can be any type.
     *
     * @param <A> Type of the first object.
     * @param <B> Type of the second object.
     */
    private static final class Pair<A, B> {

        /**
         * First object.
         */
        A first;

        /**
         * Second object.
         */
        B second;

        /**
         * A constructor to create a {@link Pair} object containing both the objects
         * {@link Pair#first} and {@link Pair#second} as pair.
         *
         * @param first  The first object conatined in the pair.
         * @param second The second object contained in the pair.
         */
        Pair(A first, B second) {
            this.first = first;
            this.second = second;
        }
    }

    public static class XYToolTipGenerator2 implements XYToolTipGenerator, XYURLGenerator {
        @Override
        public String generateToolTip(XYDataset dataset, int series, int item) {
            return null;
        }

        @Override
        public String generateURL(XYDataset dataset, int series, int item) {
            return null;
        }
    }

    private static final String ISFAILUREONLY = "false";
    private static final String ALLPROJECTS = "AllProjects";
    private static final String BUILD_ANALYSIS = "BuildAnalysis";
    private static final String LENGTHY_TESTS = "LengthyTests";
    private static final String FLAKY_TESTS = "FlakyTests";
    private static final String MEAN = "mean";
    private static final String MAX = "max";
    private static final String PREV = "prev";
    private static final String THRESHOLD = "threshold";
    private static final String FLAPMETRIC = "flap";
    private static final String FAILMETRIC = "fail";
    private static final String FAILUREONLY = "failureOnly";
    private static final String PROJECTLEVEL = "projectLevel";
    private static final String TRENDTYPE = "trendType";
    private static final String METRICNAME = "metricName";
    private static final String ORDERBY = "orderBy";
}<|MERGE_RESOLUTION|>--- conflicted
+++ resolved
@@ -364,11 +364,8 @@
      *
      * @return Array of packages of all hierarchies.
      */
-<<<<<<< HEAD
-    public String[] getProjectList() {
-=======
+
     public final String[] getProjectList() {
->>>>>>> f8579abd
 
         /*
          * If project list is already ready no need to construct again.
