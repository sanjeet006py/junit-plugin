/*
 * The MIT License
 *
 * Copyright (c) 2009, Yahoo!, Inc.
 *
 * Permission is hereby granted, free of charge, to any person obtaining a copy
 * of this software and associated documentation files (the "Software"), to deal
 * in the Software without restriction, including without limitation the rights
 * to use, copy, modify, merge, publish, distribute, sublicense, and/or sell
 * copies of the Software, and to permit persons to whom the Software is
 * furnished to do so, subject to the following conditions:
 *
 * The above copyright notice and this permission notice shall be included in
 * all copies or substantial portions of the Software.
 *
 * THE SOFTWARE IS PROVIDED "AS IS", WITHOUT WARRANTY OF ANY KIND, EXPRESS OR
 * IMPLIED, INCLUDING BUT NOT LIMITED TO THE WARRANTIES OF MERCHANTABILITY,
 * FITNESS FOR A PARTICULAR PURPOSE AND NONINFRINGEMENT. IN NO EVENT SHALL THE
 * AUTHORS OR COPYRIGHT HOLDERS BE LIABLE FOR ANY CLAIM, DAMAGES OR OTHER
 * LIABILITY, WHETHER IN AN ACTION OF CONTRACT, TORT OR OTHERWISE, ARISING FROM,
 * OUT OF OR IN CONNECTION WITH THE SOFTWARE OR THE USE OR OTHER DEALINGS IN
 * THE SOFTWARE.
 */
package hudson.tasks.junit;

import hudson.FilePath;
import hudson.matrix.AxisList;
import hudson.matrix.MatrixBuild;
import hudson.matrix.MatrixProject;
import hudson.matrix.TextAxis;
import hudson.model.FreeStyleBuild;
import hudson.model.FreeStyleProject;
import hudson.slaves.DumbSlave;
import hudson.tasks.test.TestObject;

import java.util.HashMap;
import java.util.Map;
import java.util.TreeMap;
import java.util.concurrent.TimeUnit;

import org.jenkinsci.plugins.structs.describable.DescribableModel;
import org.jvnet.hudson.test.Issue;
import org.jvnet.hudson.test.TouchBuilder;
import org.jvnet.hudson.test.recipes.LocalData;

import com.gargoylesoftware.htmlunit.html.HtmlAnchor;
import com.gargoylesoftware.htmlunit.html.HtmlForm;
import com.gargoylesoftware.htmlunit.html.HtmlPage;

import hudson.Launcher;
import hudson.model.AbstractBuild;
import hudson.model.AbstractProject;
import hudson.model.BuildListener;
import hudson.model.Descriptor;
import hudson.model.Result;
import hudson.model.Run;
import hudson.model.TaskListener;
import hudson.tasks.BuildStepDescriptor;
import hudson.tasks.Builder;

import java.io.IOException;
import java.io.OutputStream;
import java.io.PrintWriter;
import java.util.Collections;
import java.util.List;

import static org.hamcrest.Matchers.containsString;
import static org.hamcrest.Matchers.not;
import static org.junit.Assert.*;

import org.junit.Before;
import org.junit.Rule;
import org.junit.Test;
import org.jvnet.hudson.test.JenkinsRule;
import org.jvnet.hudson.test.JenkinsRule.WebClient;
import org.jvnet.hudson.test.RandomlyFails;
import org.jvnet.hudson.test.SingleFileSCM;
import org.jvnet.hudson.test.TestExtension;
import org.kohsuke.stapler.DataBoundConstructor;

public class JUnitResultArchiverTest {

    @Rule public JenkinsRule j = new JenkinsRule();
    private FreeStyleProject project;
    private JUnitResultArchiver archiver;

    @Before public void setUp() throws Exception {
        project = j.createFreeStyleProject("junit");
        archiver = new JUnitResultArchiver("*.xml");
        project.getPublishersList().add(archiver);

        project.getBuildersList().add(new TouchBuilder());
    }

<<<<<<< HEAD
    @LocalData("testData")
=======
    @LocalData("All")
>>>>>>> 187cb921
    @Test public void basic() throws Exception {
        FreeStyleBuild build = project.scheduleBuild2(0).get(10, TimeUnit.SECONDS);

        assertTestResults(build);

        WebClient wc = j.new WebClient();
        wc.getPage(project); // project page
        wc.getPage(build); // build page
        wc.getPage(build, "testReport");  // test report
        wc.getPage(build, "testReport/hudson.security"); // package
        wc.getPage(build, "testReport/hudson.security/HudsonPrivateSecurityRealmTest/"); // class
        wc.getPage(build, "testReport/hudson.security/HudsonPrivateSecurityRealmTest/testDataCompatibilityWith1_282/"); // method


    }

<<<<<<< HEAD
    @RandomlyFails("TimeoutException from basic")
    @LocalData("testData")
    @Test public void slave() throws Exception {
=======
   @RandomlyFails("TimeoutException from basic")
   @LocalData("All")
   @Test public void slave() throws Exception {
>>>>>>> 187cb921
        DumbSlave s = j.createOnlineSlave();
        project.setAssignedLabel(s.getSelfLabel());

        FilePath src = new FilePath(j.jenkins.getRootPath(), "jobs/junit/workspace/");
        assertNotNull(src);
        FilePath dest = s.getWorkspaceFor(project);
        assertNotNull(dest);
        src.copyRecursiveTo("*.xml", dest);

        basic();
    }

    private void assertTestResults(FreeStyleBuild build) {
        TestResultAction testResultAction = build.getAction(TestResultAction.class);
        assertNotNull("no TestResultAction", testResultAction);

        TestResult result = testResultAction.getResult();
        assertNotNull("no TestResult", result);

        assertEquals("should have 1 failing test", 1, testResultAction.getFailCount());
        assertEquals("should have 1 failing test", 1, result.getFailCount());

        assertEquals("should have 132 total tests", 132, testResultAction.getTotalCount());
        assertEquals("should have 132 total tests", 132, result.getTotalCount());

        for (SuiteResult suite : result.getSuites()) {
            assertNull("No runId should be present on the SuiteResult", suite.getRunId());
            assertNull("No nodeId should be present on the SuiteResult", suite.getNodeId());
        }
    }

<<<<<<< HEAD
    @LocalData("testData")
=======
    @LocalData("All")
>>>>>>> 187cb921
    @Test public void persistence() throws Exception {
        project.scheduleBuild2(0).get(60, TimeUnit.SECONDS);

        reloadJenkins();

        FreeStyleBuild build = project.getBuildByNumber(1);

        assertTestResults(build);
    }

    private void reloadJenkins() throws Exception {
        j.jenkins.reload();
        project = (FreeStyleProject) j.jenkins.getItem("junit");
    }

<<<<<<< HEAD
    @LocalData("testData")
=======
    @LocalData("All")
>>>>>>> 187cb921
    @Test public void setDescription() throws Exception {
        FreeStyleBuild build = project.scheduleBuild2(0).get(10, TimeUnit.SECONDS);

        CaseResult caseResult = build.getAction(TestResultAction.class).getFailedTests().get(0);
        String url = build.getUrl() + "/testReport/" + caseResult.getRelativePathFrom(caseResult.getTestResult());

        testSetDescription(url, caseResult);

        ClassResult classResult = caseResult.getParent();
        url = build.getUrl() + "/testReport/" + classResult.getParent().getSafeName() + "/" + classResult.getSafeName();
        testSetDescription(url, classResult);

        PackageResult packageResult = classResult.getParent();
        url = build.getUrl() + "/testReport/" + classResult.getParent().getSafeName();
        testSetDescription(url, packageResult);

    }

    private void testSetDescription(String url, TestObject object) throws Exception {
        object.doSubmitDescription("description");

        // test the roundtrip
        final WebClient wc = j.createWebClient();
        HtmlPage page = wc.goTo(url);
        page.getAnchorByHref("editDescription").click();
        wc.waitForBackgroundJavaScript(10000L);
        HtmlForm form = findForm(page, "submitDescription");
        j.submit(form);

        assertEquals("description", object.getDescription());
    }

    private HtmlForm findForm(HtmlPage page, String action) {
        for (HtmlForm form: page.getForms()) {
            if (action.equals(form.getActionAttribute())) {
                return form;
            }
        }
        fail("no form found");
        return null;
    }

    @Test public void repeatedArchiving() throws Exception {
        doRepeatedArchiving(false);
    }
    @Test public void repeatedArchivingSlave() throws Exception {
        doRepeatedArchiving(true);
    }
    private void doRepeatedArchiving(boolean slave) throws Exception {
        if (slave) {
            DumbSlave s = j.createOnlineSlave();
            project.setAssignedLabel(s.getSelfLabel());
        }
        project.getPublishersList().removeAll(JUnitResultArchiver.class);
        project.getBuildersList().add(new SimpleArchive("A", 7, 0));
        project.getBuildersList().add(new SimpleArchive("B", 0, 1));
        FreeStyleBuild build = j.assertBuildStatus(Result.UNSTABLE, project.scheduleBuild2(0).get());
        List<TestResultAction> actions = build.getActions(TestResultAction.class);
        assertEquals(1, actions.size());
        TestResultAction testResultAction = actions.get(0);
        TestResult result = testResultAction.getResult();
        assertNotNull("no TestResult", result);
        assertEquals("should have 1 failing test", 1, testResultAction.getFailCount());
        assertEquals("should have 1 failing test", 1, result.getFailCount());
        assertEquals("should have 8 total tests", 8, testResultAction.getTotalCount());
        assertEquals("should have 8 total tests", 8, result.getTotalCount());
        assertEquals(/* ⅞ = 87.5% */87, testResultAction.getBuildHealth().getScore());
    }
    public static final class SimpleArchive extends Builder {
        private final String name;
        private final int pass;
        private final int fail;
        public SimpleArchive(String name, int pass, int fail) {
            this.name = name;
            this.pass = pass;
            this.fail = fail;
        }
        @Override public boolean perform(AbstractBuild<?, ?> build, Launcher launcher, BuildListener listener) throws InterruptedException, IOException {
            FilePath ws = build.getWorkspace();
            OutputStream os = ws.child(name + ".xml").write();
            try {
                PrintWriter pw = new PrintWriter(os);
                pw.println("<testsuite failures=\"" + fail + "\" errors=\"0\" skipped=\"0\" tests=\"" + (pass + fail) + "\" name=\"" + name + "\">");
                for (int i = 0; i < pass; i++) {
                    pw.println("<testcase classname=\"" + name + "\" name=\"passing" + i + "\"/>");
                }
                for (int i = 0; i < fail; i++) {
                    pw.println("<testcase classname=\"" + name + "\" name=\"failing" + i + "\"><error message=\"failure\"/></testcase>");
                }
                pw.println("</testsuite>");
                pw.flush();
            } finally {
                os.close();
            }
            new JUnitResultArchiver(name + ".xml").perform(build, ws, launcher, listener);
            return true;
        }
        @TestExtension public static final class DescriptorImpl extends BuildStepDescriptor<Builder> {
            @Override public boolean isApplicable(Class<? extends AbstractProject> jobType) {
                return true;
            }
            @Override public String getDisplayName() {
                return "Incremental JUnit result publishing";
            }
        }
    }

    @Test public void configRoundTrip() throws Exception {
        JUnitResultArchiver a = new JUnitResultArchiver("TEST-*.xml");
        a.setKeepLongStdio(true);
        a.setTestDataPublishers(Collections.<TestDataPublisher>singletonList(new MockTestDataPublisher("testing")));
        a.setHealthScaleFactor(0.77);
        a = j.configRoundtrip(a);
        assertEquals("TEST-*.xml", a.getTestResults());
        assertTrue(a.isKeepLongStdio());
        List<? extends TestDataPublisher> testDataPublishers = a.getTestDataPublishers();
        assertEquals(1, testDataPublishers.size());
        assertEquals(MockTestDataPublisher.class, testDataPublishers.get(0).getClass());
        assertEquals("testing", ((MockTestDataPublisher) testDataPublishers.get(0)).getName());
        assertEquals(0.77, a.getHealthScaleFactor(), 0.01);
    }

    public static class MockTestDataPublisher extends TestDataPublisher {
        private final String name;
        @DataBoundConstructor public MockTestDataPublisher(String name) {
            this.name = name;
        }
        public String getName() {
            return name;
        }
        @Override public TestResultAction.Data contributeTestData(Run<?,?> run, FilePath workspace, Launcher launcher, TaskListener listener, TestResult testResult) throws IOException, InterruptedException {
            return null;
        }

        // Needed to make this extension available to all tests for {@link #testDescribableRoundTrip()}
        @TestExtension public static class DescriptorImpl extends Descriptor<TestDataPublisher> {
            @Override public String getDisplayName() {
                return "MockTestDataPublisher";
            }
        }
    }

    @Test public void emptyDirectoryAllowEmptyResult() throws Exception {
        JUnitResultArchiver a = new JUnitResultArchiver("TEST-*.xml");
        a.setAllowEmptyResults(true);
        FreeStyleProject freeStyleProject = j.createFreeStyleProject();
        freeStyleProject.getPublishersList().add(a);
        j.assertBuildStatus(Result.SUCCESS, freeStyleProject.scheduleBuild2(0).get());
    }

    @Test public void emptyDirectory() throws Exception {
        JUnitResultArchiver a = new JUnitResultArchiver("TEST-*.xml");
        a.setAllowEmptyResults(false);
        FreeStyleProject freeStyleProject = j.createFreeStyleProject();
        freeStyleProject.getPublishersList().add(a);
        j.assertBuildStatus(Result.FAILURE, freeStyleProject.scheduleBuild2(0).get());
    }

    @Test public void specialCharsInRelativePath() throws Exception {
        final String ID_PREFIX = "test-../a=%3C%7C%23)/testReport/org.twia.vendor/VendorManagerTest/testCreateAdjustingFirm/";
        final String EXPECTED = "org.twia.dao.DAOException: [S2001] Hibernate encountered an error updating Claim [null]";

        MatrixProject p = j.jenkins.createProject(MatrixProject.class, "test-" + j.jenkins.getItems().size());
        p.setAxes(new AxisList(new TextAxis("a", "<|#)")));
        p.setScm(new SingleFileSCM("report.xml", getClass().getResource("junit-report-20090516.xml")));
        p.getPublishersList().add(new JUnitResultArchiver("report.xml"));

        MatrixBuild b = p.scheduleBuild2(0).get();
        j.assertBuildStatus(Result.UNSTABLE, b);

        WebClient wc = j.createWebClient();
        HtmlPage page = wc.getPage(b, "testReport");

        assertThat(page.asText(), not(containsString(EXPECTED)));

        ((HtmlAnchor) page.getElementById(ID_PREFIX + "-showlink")).click();
        wc.waitForBackgroundJavaScript(10000L);
        assertThat(page.asText(), containsString(EXPECTED));

        ((HtmlAnchor) page.getElementById(ID_PREFIX + "-hidelink")).click();
        wc.waitForBackgroundJavaScript(10000L);
        assertThat(page.asText(), not(containsString(EXPECTED)));
    }

    @Issue("JENKINS-26535")
    @Test
    public void testDescribableRoundTrip() throws Exception {
        DescribableModel<JUnitResultArchiver> model = new DescribableModel<JUnitResultArchiver>(JUnitResultArchiver.class);
        Map<String,Object> args = new TreeMap<String,Object>();

        args.put("testResults", "**/TEST-*.xml");
        JUnitResultArchiver j = model.instantiate(args);
        assertEquals("**/TEST-*.xml", j.getTestResults());
        assertFalse(j.isAllowEmptyResults());
        assertFalse(j.isKeepLongStdio());
        assertEquals(1.0, j.getHealthScaleFactor(), 0);
        assertTrue(j.getTestDataPublishers().isEmpty());
        assertEquals(args, model.uninstantiate(model.instantiate(args)));

        // Test roundtripping from a Pipeline-style describing of the publisher.
        Map<String,Object> describedPublisher = new HashMap<String, Object>();
        describedPublisher.put("$class", "MockTestDataPublisher");
        describedPublisher.put("name", "test");
        args.put("testDataPublishers", Collections.singletonList(describedPublisher));

        Map<String,Object> described = model.uninstantiate(model.instantiate(args));
        JUnitResultArchiver j2 = model.instantiate(described);
        List<TestDataPublisher> testDataPublishers = j2.getTestDataPublishers();
        assertFalse(testDataPublishers.isEmpty());
        assertEquals(1, testDataPublishers.size());
        assertEquals(MockTestDataPublisher.class, testDataPublishers.get(0).getClass());
        assertEquals("test", ((MockTestDataPublisher)testDataPublishers.get(0)).getName());

        assertEquals(described, model.uninstantiate(model.instantiate(described)));
    }
}<|MERGE_RESOLUTION|>--- conflicted
+++ resolved
@@ -92,11 +92,7 @@
         project.getBuildersList().add(new TouchBuilder());
     }
 
-<<<<<<< HEAD
-    @LocalData("testData")
-=======
     @LocalData("All")
->>>>>>> 187cb921
     @Test public void basic() throws Exception {
         FreeStyleBuild build = project.scheduleBuild2(0).get(10, TimeUnit.SECONDS);
 
@@ -113,15 +109,9 @@
 
     }
 
-<<<<<<< HEAD
-    @RandomlyFails("TimeoutException from basic")
-    @LocalData("testData")
-    @Test public void slave() throws Exception {
-=======
    @RandomlyFails("TimeoutException from basic")
    @LocalData("All")
    @Test public void slave() throws Exception {
->>>>>>> 187cb921
         DumbSlave s = j.createOnlineSlave();
         project.setAssignedLabel(s.getSelfLabel());
 
@@ -153,11 +143,7 @@
         }
     }
 
-<<<<<<< HEAD
-    @LocalData("testData")
-=======
     @LocalData("All")
->>>>>>> 187cb921
     @Test public void persistence() throws Exception {
         project.scheduleBuild2(0).get(60, TimeUnit.SECONDS);
 
@@ -173,11 +159,7 @@
         project = (FreeStyleProject) j.jenkins.getItem("junit");
     }
 
-<<<<<<< HEAD
-    @LocalData("testData")
-=======
     @LocalData("All")
->>>>>>> 187cb921
     @Test public void setDescription() throws Exception {
         FreeStyleBuild build = project.scheduleBuild2(0).get(10, TimeUnit.SECONDS);
 
